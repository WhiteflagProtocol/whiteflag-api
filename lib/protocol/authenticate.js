--- conflicted
+++ resolved
@@ -464,21 +464,6 @@
             );
             return callback(null, wfAuthMessage);
         }
-<<<<<<< HEAD
-        log.trace(MODULELOG, `Trying authentication token ${(t + 1)}/${authTokenIds.length} for ${type(wfAuthMessage)} message: ${meta.transactionHash} from ${meta.blockchain} account ${meta.originatorAddress}`);
-
-        // Get secret authentication token from state and put in buffer
-        wfState.getKey('authTokens', authTokenIds[t], function authGetKey(err, authToken) {
-            if (err) return callback(err, wfAuthMessage);
-
-            // Generate authentication token and compare with message
-            generateToken(authToken, meta.originatorAddress, meta.blockchain, function authGenerateTokenCb(err, token) {
-                if (err) return callback(err, wfAuthMessage);
-
-                // Comnpare message authentication data with known token
-                if (token !== body.VerificationData.toLowerCase()) {
-                    // No match; try next token
-=======
         // Get secret authentication token from state and check against verification data
         wfState.getKey('authTokens', authTokenIds[t], function authGetKey(err, authToken) {
             if (err) return callback(err, wfAuthMessage);
@@ -489,7 +474,6 @@
                 }
                 if (token !== body.VerificationData.toLowerCase()) {
                     log.trace(MODULELOG, `Trying authentication token ${authTokenIds[t]} (${(t + 1)}/${authTokenIds.length}) for ${type(wfAuthMessage)} message ${meta.transactionHash}`);
->>>>>>> 8b7167d9
                     return iterateAuthTokens(authTokenIds, (t + 1));
                 }
                 log.trace(MODULELOG, `Found a matching authentication token for ${type(wfAuthMessage)} message: ${meta.transactionHash}`);
@@ -498,15 +482,8 @@
                 // Get originator data and update originator state
                 wfState.getOriginatorAuthToken(authTokenIds[t], function authGetOriginatorTokenCb(err, tokenData) {
                     if (err) return callback(err, wfAuthMessage);
-<<<<<<< HEAD
-                    let name = '(unknown)';
-                    if (originator?.name) name = originator.name;
-                    let originatorData = {
-                        name: name,
-=======
                     let originatorData = {
                         name: tokenData?.name || "",
->>>>>>> 8b7167d9
                         blockchain: meta.blockchain,
                         address: meta.originatorAddress,
                         publicKey: meta.originatorPubKey,
@@ -517,11 +494,7 @@
                     if (header.ReferenceIndicator === '0') {
                         originatorData.authMessages = [ meta.transactionHash ];
                     }
-<<<<<<< HEAD
-                    log.debug(MODULELOG, `Updating state with authenticated originator of ${type(wfAuthMessage)} message: ${meta.transactionHash}: ` + JSON.stringify(originatorData));
-=======
                     log.info(MODULELOG, `Updating state with authenticated originator of ${type(wfAuthMessage)} message: ${meta.transactionHash}: ` + JSON.stringify(originatorData));
->>>>>>> 8b7167d9
                     wfState.upsertOriginatorData(originatorData);
                     return callback(null, wfAuthMessage);
                 });
