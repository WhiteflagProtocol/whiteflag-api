--- conflicted
+++ resolved
@@ -47,15 +47,7 @@
  * @property {wfSignature} jws a Whiteflag authentication JWS object
  */
 
-<<<<<<< HEAD
-/* Node.js core and external modules */
-const http = require('http');
-const https = require('https');
-
 /* Common internal functions and classes */
-=======
-// Common internal functions and classes //
->>>>>>> d9a6a82d
 const log = require('../_common/logger');
 const arr = require('../_common/arrays');
 const req = require('../_common/request');
