'use strict';
/**
 * @module lib/protocol/references
 * @summary Whiteflag message reference validation module
 * @description Module for reference verification functions
 * @tutorial modules
 * @tutorial protocol
 */
module.exports = {
    verify: verifyReference
};

/* Node.js core and external modules */
const fs = require('fs');

/* Common internal functions and classes */
const arr = require('../_common/arrays');
const log = require('../_common/logger');
const { ProtocolError } = require('../_common/errors');
const { type } = require('./_common/messages');

/* Whiteflag modules */
const wfRetrieve = require('./retrieve');

<<<<<<< HEAD
/* Module constants */
=======
// Module constants //
const MODULELOG = 'references';
>>>>>>> d9a6a82d
const TESTMESSAGECODE = 'T';
const wfMessageSchema = JSON.parse(fs.readFileSync('./static/protocol/message.schema.json'));

/* MAIN MODULE FUNCTIONS */
/**
 * Checks if message references antother message correclty and updates metaheader accordingly
 * @function verifyReference
 * @alias module:lib/protocol/validation.verifyReference
 * @param {wfMessage} wfMessage a Whiteflag message
 * @param {wfMessageCb} callback function called on completion
 */
function verifyReference(wfMessage, callback) {
    // Check message metaheader
    if (!wfMessage?.MetaHeader) {
        return callback(new ProtocolError('Missing metaheader', null, 'WF_METAHEADER_ERROR'), wfMessage);
    }
    let { MetaHeader: meta } = wfMessage;

    // Check message header
    if (!wfMessage.MessageHeader) {
        meta.formatValid = false;
        return callback(new ProtocolError('Missing message header', null, 'WF_FORMAT_ERROR'), wfMessage);
    }
    let { MessageHeader: header } = wfMessage;

    // If rerference indcator is 0, then referenced transcation hash may be anything
    if (header.ReferenceIndicator === '0') {
        meta.referenceValid = true;
        return callback(null, wfMessage);
    }
    // Message referenced; but no transaction hash
    if (/^0{64}$/.test(header.ReferencedMessage)) {
        const refError = 'Missing transaction hash of referenced message';
        meta.referenceValid = false;
        meta.validationErrors = arr.addItem(meta.validationErrors, refError);
        return callback(new ProtocolError(refError, null, 'WF_REFERENCE_ERROR'), wfMessage);
    }
    // Retrieve referenced message and validate reference
    wfRetrieve.getMessage(header.ReferencedMessage, meta.blockchain,
        function verifyReferenceRetrieveCb(err, refMessages) {
            // Return if referenced message cannot be retrieved
            if (err) return callback(err, wfMessage);
            if (refMessages.length === 0) return callback(new Error('Could not retrieve referenced message'), wfMessage);

            // Call evaluation function and return result
            evaluateReference(wfMessage, refMessages[0], function verifyReferenceEvalCb(err) {
                if (err) {
                    if (err instanceof ProtocolError) meta.referenceValid = false;
                    return callback(err, wfMessage);
                }
                meta.referenceValid = true;
                return callback(null, wfMessage);
            }
        );
    });
}

/* PRIVATE MODULE FUNCTIONS */
/**
 * Evaluates reference by checking referenced message
 * @private
 * @param {wfMessage} wfMessage a Whiteflag message
 * @param {Object} wfRefMessage the refereced Whiteflag message
 * @param {errorCb} callback function called on completion
 */
function evaluateReference(wfMessage, wfRefMessage, callback) {
    // Get message reference data
    let { MetaHeader: meta } = wfMessage;
    const { MessageHeader: header } = wfMessage;
    if (header.MessageCode === TESTMESSAGECODE) {
        // Test message may reference any message
        return callback(null);
    }
    // Get referenced message data
    const { MetaHeader: refMeta } = wfRefMessage;
    const { MessageHeader: refHeader } = wfRefMessage;
    if (!refHeader) return callback(new Error('Cannot evaluate references without header of referenced message'));

    // Get Whiteflag specification
    const wfSpec = wfMessageSchema.specifications;

    // Array and metaheader for errors

    let refErrors = [];

    // Perform reference checks
    log.trace(MODULELOG, `Evaluating ${type(wfMessage)} message ${JSON.stringify(header)} referencing ${type(wfRefMessage)} message ${JSON.stringify(refHeader)}`)
    try {
        // CHECK 1: may the message type reference the referenced message type?
        const mesageTypeIndex = wfSpec.MessageCode.findIndex(
            mesageCode => mesageCode.const === header.MessageCode
        );
        if (mesageTypeIndex < 0) {
            return callback(new Error(`Cannot evaluate reference for non-existing message type: ${header.MessageCode}`));
        }
        const wfTypeSpec = wfSpec.MessageCode[mesageTypeIndex];
        const refTypeIndex = wfTypeSpec.allowedToReference.findIndex(
            allowed => allowed.referencedMessageCode === refHeader.MessageCode
        );
        if (refTypeIndex < 0) {
            refErrors.push(`Message type ${header.MessageCode} may not reference message type ${refHeader.MessageCode}`);
        } else {
            // CHECK 2: is the reference code allowed?
            const wfRefSpec = wfTypeSpec.allowedToReference[refTypeIndex].allowedReferenceIndicator;
            if (!wfRefSpec.includes(header.ReferenceIndicator)) {
                refErrors.push(`Message type ${header.MessageCode} may not use reference code ${header.ReferenceIndicator} to reference message type ${refHeader.MessageCode}`);
            }
            // CHECK 3: are the reference codes of both messages compatible (i.e. meaningful)?
            const refIndex = wfSpec.ReferenceIndicator.findIndex(
                referenceIndicator => referenceIndicator.const === header.ReferenceIndicator
            );
            if (refIndex < 0) {
                refErrors.push(`Reference Indicator ${header.ReferenceIndicator} is not allowed`);
            } else {
                // Check if allowed from same originator
                if (
                    !wfSpec.ReferenceIndicator[refIndex].allowedToReferenceSameOriginator
                    && meta.originatorAddress?.toLowerCase() === refMeta.originatorAddress?.toLowerCase()
                ) {
                    refErrors.push(`Reference code ${header.ReferenceIndicator} may not be used by the same originator`);
                }
                // Check if allowed from different originator
                if (
                    !wfSpec.ReferenceIndicator[refIndex].allowedToReferenceDifferentOriginator
                    && meta.originatorAddress?.toLowerCase() !== refMeta.originatorAddress?.toLowerCase()
                ) {
                    refErrors.push(`Reference code ${header.ReferenceIndicator} may not be used by a different originator`);
                }
                // Check if reference code may reference reference code
                const wfSpecAllowedRefIndicators = wfSpec.ReferenceIndicator[refIndex].allowedToReference;
                if (!wfSpecAllowedRefIndicators.includes(refHeader.ReferenceIndicator)) {
                    refErrors.push(`Reference code ${header.ReferenceIndicator} cannot meaningfully reference reference code ${refHeader.ReferenceIndicator}`);
                }
            }
        }
    } catch(err) {
        return callback(new Error(`Error while evaluating reference: ${err.message}`));
    }
    // Evaluate and return result
    if (refErrors.length > 0) {
        return callback(new ProtocolError('Invalid message reference', refErrors, 'WF_REFERENCE_ERROR'), wfMessage);
    }
    return callback(null);
}<|MERGE_RESOLUTION|>--- conflicted
+++ resolved
@@ -22,12 +22,8 @@
 /* Whiteflag modules */
 const wfRetrieve = require('./retrieve');
 
-<<<<<<< HEAD
 /* Module constants */
-=======
-// Module constants //
 const MODULELOG = 'references';
->>>>>>> d9a6a82d
 const TESTMESSAGECODE = 'T';
 const wfMessageSchema = JSON.parse(fs.readFileSync('./static/protocol/message.schema.json'));
 
