'use strict';
/**
 * @module lib/blockchains/bitcoin/accounts
 * @summary Whiteflag API Bitcoin accounts module
 * @description Module for managing Bitcoin accounts for Whiteflag
 */
module.exports = {
    init: initAccounts,
    get: getAccount,
    check: checkAccount,
    create: createAccount,
    update: updateAccount,
    delete: deleteAccount,
    getAddress,
    getKeypair,
    updateUtxosSpent: updateAccountUtxosSpent,
    updateBalance: updateAccountBalance,
    processBlock: processBlockUtxos,
    test: {
        createAccountEntry,
        createKeypair
    }
};

/* Node.js core and external modules */
const ecc = require('tiny-secp256k1');
const { ECPairFactory } = require('ecpair');
const { payments } = require('bitcoinjs-lib');

/* Common internal functions and classes */
const log = require('../../_common/logger');
const obj = require('../../_common/objects');
const { ignore } = require('../../_common/processing');
const { ProcessingError } = require('../../_common/errors');

/* Whiteflag modules */
const wfState = require('../../protocol/state');

/* Common blockchain functions */
const { getPrivateKeyId } = require('../_common/keys');

/* Bitcoin sub-modules */
const btcRpc = require('./rpc');

/* Module constants */
const MODULELOG = 'bitcoin';
const DEFAULTSCRIPT = 'p2pkh'
const SYNCTIMER = 10000;
<<<<<<< HEAD
const SYNCDELAY = 600000;
=======
const SYNCDELAY = 120000;
>>>>>>> 8b7167d9
const SATOSHI = 100000000;
const INITBLOCKHEIGHT = 900000;
const HEXENCODING = 'hex';

/* Module variables */
let _btcChain;
let _btcState;
let _transactionBatchSize = 128;

/**
 * Initialises Bitcoin accounts management
 * @function initAccounts
 * @alias module:lib/blockchains/bitcoin/accounts.init
 * @param {Object} btcConfig the Bitcoin blockchain configuration
 * @param {Object} btcState the Bitcoin blockchain state
 */
async function initAccounts(btcConfig, btcState) {
    log.trace(MODULELOG, 'Initialising Bitcoin accounts management');
    _btcChain = btcConfig.name;
    _btcState = btcState;

    // Wallet synchronisation parameters
    if (Object.hasOwn(btcConfig, 'transactionBatchSize')) _transactionBatchSize = btcConfig.transactionBatchSize;

    // If configured, create new account if none exists
    if (btcConfig.createAccount && _btcState.accounts.length === 0) {
        createAccount(null)
        .then(account => {
            log.info(MODULELOG, `Automatically created first ${_btcChain} account: ${account.address}`);
        })
        .catch(err => log.warn(MODULELOG, err.message));
    } else {
        // Upgrade data structure of existing accounts
        for (let account of _btcState.accounts) {
            upgradeAccountData(account);
        }
    }
    // Start synchronisation of all accounts
    setTimeout(synchroniseAccounts, SYNCTIMER);

    // All done
    return Promise.resolve();
}

/**
 * Gets account data of a Bitcoin blockchain account by address
 * @function getAccount
 * @alias module:lib/blockchains/bitcoin/accounts.get
 * @param {string} address the Bitcoin account address
 * @returns {Promise} the account data
 */
function getAccount(address) {
    return new Promise((resolve, reject) => {
        let account = _btcState.accounts.find(item => item.address === address);
        if (!account) {
            return reject(new ProcessingError(`The ${_btcChain} account does not exist: ${address}`, null, 'WF_API_NO_RESOURCE'));
        }
        resolve(account);
    });
}

/**
 * Verifies if an account exists and is not syncing
 * @function checkAccount
 * @alias module:lib/blockchains/bitcoin/accounts.check
 * @param {string} address the Bitcoin account address
 * @returns {Promise} the account data
 */
function checkAccount(address) {
    return new Promise((resolve, reject) => {
        getAccount(address)
        .then(account => {
            if (account.syncing === true) {
                return reject(new ProcessingError(`The ${_btcChain} account cannot be used because it is currently syncing at block: ${account.lastBlock}/${_btcState.status.currentBlock}`, null, 'WF_API_NOT_AVAILABLE'));
            }
            resolve(account);
        })
        .catch(err => reject(err));
    });
}

/**
 * Creates a new Bitcoin account from an existing or a new key pair
 * @function createAccount
 * @alias module:lib/blockchains/bitcoin/accounts.create
 * @param {string} [wif] hexadecimal string with with private key in Wallet Import Format (WIF)
 * @returns {Promise} resolves to the account data
 */
async function createAccount(wif = null) {
    return new Promise((resolve, reject) => {
        let account;
        try {
            account = createAccountEntry(wif, _btcState.parameters.network);
        } catch(err) {
            wif = null;
            log.error(MODULELOG, `Error while creating new ${_btcChain} account: ${err.message}`);
            return reject(err);
        }
        if (wif) {
            wif = null;
        } else {
            // New accounts should not have transactions before the current highest block
            btcRpc.getBlockCount()
            .then(highestBlock => {
                account.firstBlock = highestBlock || INITBLOCKHEIGHT;
                account.lastBlock = highestBlock || INITBLOCKHEIGHT;
            })
            .catch(err => {
                log.warn(MODULELOG, `Could not set actual blockheight on new account: ${err.message}`);
                account.firstBlock = INITBLOCKHEIGHT;
                account.lastBlock = INITBLOCKHEIGHT;
            });
        }
        // Check for existing account and store account
        getAccount(account.address)
        .then(existingAccount => {
            if (existingAccount.address === account.address) {
                return reject(new ProcessingError(`The ${_btcChain} account already exists: ${account.address}`, null, 'WF_API_RESOURCE_CONFLICT'));
            }
        })
        .catch(err => ignore(err)); // all good if account does not yet exist

        // Save and return result
        upsertAccount(account);
        synchroniseAccount(account);
        return resolve(account);
    });
}

/**
 * Updates a Bitcoin blockchain account attributes
 * @function updateAccount
 * @alias module:lib/blockchains/bitcoin/accounts.update
 * @param {string} account the account information object with updated information
 * @returns {Promise} resolves to the account data
 */
function updateAccount(account) {
    log.trace(MODULELOG, `Updating ${_btcChain} account: ${account.address}`);
    return new Promise((resolve, reject) => {
        // Update only if account exists
        getAccount(account.address)
        .then(existingAccount => {
            // Double check addresses
            if (existingAccount.address !== account.address) {
                return reject(new Error(`Address of ${_btcChain} account in state does not correspond with updated account data address`));
            }
            // Upsert updated account data
            try {
                upsertAccount(account);
            } catch(err) {
                return reject(new Error(`Could not update ${_btcChain} account: ${err.message}`));
            }
            return resolve(account);
        })
        .catch(err => reject(err));
    });
}

/**
 * Deletes a Bitcoin blockchain account
 * @function deleteAccount
 * @alias module:lib/blockchains/bitcoin/accounts.delete
 * @param {string} address the address of the account information object with updated informationto be deleted
 * @param {bcDeleteAccountCb} callback function called on completion
 */
function deleteAccount(address) {
    log.trace(MODULELOG, `Deleting ${_btcChain} account: ${address}`);
    return new Promise((resolve, reject) => {
        // Get index of account in state
        const index = _btcState.accounts.findIndex(item => item.address === address);
        if (index < 0) {
            return reject(new ProcessingError(`Could not find ${_btcChain} account: ${address}`, null, 'WF_API_NO_RESOURCE'));
        }
        // Remove account from state after double check
        const account = _btcState.accounts[index];
        if (account.address === address) {
            _btcState.accounts.splice(index, 1);
            wfState.updateBlockchainData(_btcChain, _btcState);
        } else {
            return reject(new Error(`Could not not delete ${_btcChain} account: ${address}`));
        }
        // Log and return result
        return resolve(account);
    });
}

/**
 * Derives a Bitcoin address from a public key
 * @function getAddress
 * @alias module:lib/blockchains/bitcoin/accounts.getAddress
 * @param {string} btcPublicKey a hexadecimal encoded public key
 * @param {Object} [btcNetwork] the Bitcoin network
 * @param {string} [script] the script to locks an output to a public key hash
 * @returns {Promise} resolves to the the Bitcoin address
 */
function getAddress(btcPublicKey, btcNetwork = _btcState.parameters.network, script = DEFAULTSCRIPT) {
    let btcAddress;
    try {
        btcAddress = deriveAaddress(btcPublicKey, btcNetwork, script);
    } catch(err) {
        return Promise.reject(err);
    }
    return Promise.resolve(btcAddress);
}

/**
 * Creates a Bitcoin keypair from a hexadecimal private key
 * @function getKeypair
 * @alias module:lib/blockchains/bitcoin/accounts.getKeypair
 * @param {string} privateKey the hexadecimal private key
 * @param {Object} [btcNetwork] the Bitcoin network to create the keypair for
 * @returns {Promise} resolves to a keypair
 */
function getKeypair(privateKey, btcNetwork = _btcState.parameters.network) {
    let keypair;
    try {
        keypair = createKeypair(privateKey, btcNetwork);
    } catch(err) {
        return Promise.reject(err);
    }
    return Promise.resolve(keypair);
}

/**
 * Updates the status of the UTXOs for an account
 * @function updateAccountUtxosSpent
 * @alias module:lib/blockchains/bitcoin/accounts.updateUtxos
 * @param {wfAccount} account the Bitcoin account
 * @param {Array} spentUtxos the UTXOs spent by a transaction
 */
 function updateAccountUtxosSpent(account, spentUtxos) {
    // Check account UTXOs against the provided UTXOs
    spentUtxos.forEach(spentUtxo => {
        account.utxos.forEach(utxo => {
            if (utxo.txid === spentUtxo.txid) {
                utxo.spent = true;
            }
        });
    });
    updateAccountBalance(account);
}

/**
 * Updates the account balance based on unspent UTXOs
 * @function updateAccountBalance
 * @alias module:lib/blockchains/bitcoin/accounts.updateBalance
 * @param {wfAccount} account the account to be updated
 */
 function updateAccountBalance(account) {
    // Get unspent UTXOs
    let unspentUtxos = [];
    for (let utxo of account.utxos) {
        if (!utxo.spent) unspentUtxos.push(utxo);
    }
    // Sum unspent UTXOs
    account.balance = (unspentUtxos.reduce((accumulator, utxo) => {
        return accumulator + utxo.value;
    }, 0));
    upsertAccount(account);
}

/**
 * Processes block to check for incoming UTXOs for each account
 * @function processBlockUtxos
 * @alias module:lib/blockchains/bitcoin/accounts.processBlock
 * @param {number} blockNumber the blocknumer
 * @param {Object} block the full block including transactions
 */
function processBlockUtxos(blockNumber, block) {
    for (let account of _btcState.accounts) {
        // Only process the next block and if not already syncing
        if (account.syncing === true) break;
        if (account.lastBlock === (blockNumber - 1)) {
            processAccountTransactions(0, block.tx, account)
            .then(() => {
                account.lastBlock = blockNumber;
            })
            .catch(err => {
                log.warn(MODULELOG, `Error processing block ${blockNumber} to check UTXOs for account ${account.address}: ${err.message}`);
                return scheduleSynchroniseAccount(account.address, SYNCDELAY);
            });
        } else {
            // This block is not the next block, so strart syncing
            synchroniseAccount(account);
        }
    }
}

/* PRIVATE MODULE FUNCTIONS */
/**
 * Create Bitcoin account entry from Bitcoin key pair
 * @private
 * @param {string} [wif] hexadecimal string with with private key in Wallet Import Format (WIF)
 * @param {Object} [btcNetwork] the Bitcoin network to create the entry for
 * @returns {Object} the account data
 */
function createAccountEntry(wif = null, btcNetwork = _btcState.parameters.network) {
    const ECPair = ECPairFactory(ecc);
    let btcKeypair;
    if (wif) {
        log.trace(MODULELOG, `Creating ${_btcChain} account from WIF`);
        btcKeypair = ECPair.fromWIF(wif, btcNetwork);
        wif = null;
    } else {
        log.trace(MODULELOG, `Creating new ${_btcChain} account with generated keys`);
        btcKeypair = ECPair.makeRandom({ network: btcNetwork });
    }
    return {
        address: deriveAaddress(btcKeypair.publicKey, btcNetwork),
        publicKey: Buffer.from(btcKeypair.publicKey).toString(HEXENCODING),
        privateKey: Buffer.from(btcKeypair.privateKey).toString(HEXENCODING),
        balance: 0,
        firstBlock: 1,
        lastBlock: 0,
        syncing: false,
        utxos: []
    };
}


/**
 * Creates a Bitcoin keypair from a private key
 * @private
 * @param {string} privateKey the hexadecimal private key
 * @param {Object} btcNetwork the Bitcoin network to create the keypair for
 * @returns {Object} a keypair
 */
function createKeypair(privateKey, btcNetwork) {
    const ECPair = ECPairFactory(ecc);
    return ECPair.fromPrivateKey(
        hexToBuffer(privateKey), 
        { network: btcNetwork }
    );
}

/**
 * Derives the P2WPKH (Pay To Witness Public Key Hash) address
 * @private
 * @param {string} btcPubkey the hexadecimal encoded public key
 * @param {Object} btcNetwork the Bitcoin network to derive the address for
 * @param {string} [script] the script to locks an output to a public key hash
 */
function deriveAaddress(btcPubkey, btcNetwork, script = DEFAULTSCRIPT) {
    switch (script) {
        case 'p2wpkh': {
            return payments.p2wpkh({
                pubkey: Buffer.from(btcPubkey),
                network: btcNetwork
            }).address
        }
        default:
        case 'p2pkh': {
            return payments.p2pkh({
                pubkey: Buffer.from(btcPubkey),
                network: btcNetwork
            }).address
        }
    }
}

/**
 * Upgrades Bitcoin account data structure to current version
 * @private
 * @param {wfAccount} account the account data
 */
function upgradeAccountData(account) {
    // Upgrade UTXO spent values
    for (let utxo of account.utxos) {
        if (typeof utxo.spent === 'string' || utxo.spent instanceof String) {
            if (utxo.spent === 'UNSPENT') utxo.spent = false;
            if (utxo.spent === 'SPENT') utxo.spent = true;
            if (utxo.spent === 'SPENTVERIFIED') utxo.spent = true;
            if (utxo.spent === 'NEEDSVERIFICATION') utxo.spent = true;
        }
        utxo.index = +utxo.index;
    }
    return account;
}

/**
 * Updates or inserts an Bitcoin account in the blockchain state without private key
 * @private
 * @param {wfAccount} account Bitcoin account to be upserted
 */
function upsertAccount(account) {
    // Securely store the private key in state
    if (Object.hasOwn(account, 'privateKey')) {
        const privateKeyId = getPrivateKeyId(_btcChain, account.address);
        wfState.upsertKey('blockchainKeys', privateKeyId, account.privateKey);
        delete account.privateKey;
    }
    // Inserting or updating
    let existingAccount = _btcState.accounts.find(item => item.address === account.address);
    if (!existingAccount) {
        // Insert new account
        _btcState.accounts.push(account);
    } else {
        // Update account
        obj.update(account, existingAccount);
    }
    wfState.updateBlockchainData(_btcChain, _btcState);
}

/**
 * Starts synchronisation of all accounts
 * @private
 */
function synchroniseAccounts() {
    for (let account of _btcState.accounts) {
        scheduleSynchroniseAccount(account.address);
    }
}

/**
 * Schedules synchronisation of the specified account
 * @private
 * @param {string} address the account address
 * @param {number} delay how long to wait in milisecond
 */
function scheduleSynchroniseAccount(address, delay = SYNCTIMER) {
    setTimeout(function timeoutSynchroniseAccountCb() {
        let account = _btcState.accounts.find(item => item.address === address);
        if (!account) {
            return log.warn(MODULELOG, `Scheduled account to synchronize does not exist: ${address}`)
        }
        return synchroniseAccount(account);
    }, delay);
}

/**
 * Syncronises an account with the blockchain by looking for utxos
 * @private
 * @param {wfAccount} account the account to synchronise
 */
function synchroniseAccount(account) {
    // To sync or not to sync
    if (account.lastBlock >= _btcState.status.currentBlock) {
        if (account.syncing) {
            log.info(MODULELOG, `Completed synchronisation of account ${account.address} at block: ${account.lastBlock}/${_btcState.status.highestBlock}`);
            account.syncing = false;
        }
        return Promise.resolve();
    }
    if (!account.syncing) {
        log.info(MODULELOG, `Starting synchronisation of account ${account.address} from block: ${account.lastBlock}/${_btcState.status.highestBlock}`);
        account.syncing = true;
    }
    // Get next block
    let thisBlock = account.lastBlock + 1;
    log.trace(MODULELOG, `Synchronising account ${account.address} with block: ${thisBlock}/${_btcState.status.highestBlock}`);
    btcRpc.getBlockByNumber(thisBlock, true)
    .then(block => {
        return processAccountTransactions(0, block.tx, account);
    })
    .then(() => {
        account.lastBlock = thisBlock;
        if (thisBlock % 100 === 0) upsertAccount(account);
        return synchroniseAccount(account);
    })
    .catch(err => {
        log.warn(MODULELOG, `Rescheduling synchronisation of account ${account.address} after ${SYNCDELAY} ms: Could not process block ${thisBlock}: ${err.message}`);
        upsertAccount(account);
        return scheduleSynchroniseAccount(account.address, SYNCDELAY);
    });
}

/**
 * Processes the transactions of a Bitcoin block
 * @private
 * @param {number} index the transaction in the array to process
 * @param {Array} transactions the transactions to process
 * @param {wfAccount} account the account to check transaction for
 * @returns {Promise} resolves if all transactions are successfully processed
 */
 function processAccountTransactions(index, transactions, account) {
    // Get transaction batch of Promises in an array to check transactions for UTXOs
    let transactionBatch = createTransactionBatch(index, transactions, account);
    if (transactionBatch.length < 1) return Promise.resolve();

    // Resolve all transaction promises in the batch
    return Promise.all(transactionBatch)
    .then(data => {
        ignore(data);

        // Next batch
        let nextIndex = index + _transactionBatchSize;
        if (nextIndex >= transactions.length) return Promise.resolve();
        return processAccountTransactions(nextIndex, transactions, account);
    })
    .catch(err => {
        return Promise.reject(err);
    });
}

/**
 * Combines multiple transactions from a Bitcoin block as promises in an array for batch processing
 * @private
 * @param {number} index the transaction in the array to process
 * @param {Array} transactions the transactions to process
 * @param {wfAccount} account the account to check transaction for
 * @returns {Array} Array with transaction Promises
 */
function createTransactionBatch(index, transactions, account) {
    let transactionBatch = [];
    for (
        let i = index;
        i < Math.min(index + _transactionBatchSize, transactions.length);
        i++
    ) {
        // Get a promise for the next transaction
        transactionBatch.push(
            new Promise(resolve => {
                processTransaction(transactions[i], account);
                return resolve();
            })
        );
    }
    return transactionBatch;
}

/**
 * Checks a list of transactions for utxos related to an account
 * @private
 * @param {Object} transaction the transaction to check for UTXOs
 * @param {wfAccount} account the account to check the transaction for
 */
 function processTransaction(transaction, account) {
    // Check transaction for received UTXOs
    for (let index in transaction.vout) {
        if (typeof transaction.vout[index].scriptPubKey.addresses !== 'undefined') {
            checkAccountUtxosReceived(transaction, index, account);
        }
    }
    // Check transaction for spent UTXOs
    for (let index in transaction.vin) {
        if (typeof transaction.vin[index].txid !== 'undefined') {
            checkAccountUtxosSpent(transaction, index, account);
        }
    }
}

/**
 * Checks a transaction and processes a received utxo for an account
 * @private
 * @param {Object} transaction the transaction to check
 * @param {Object} index the UTXO index within the transaction
 * @param {wfAccount} account the account to check against
 */
function checkAccountUtxosReceived(transaction, index, account) {
    if (account.address === transaction.vout[index].scriptPubKey.addresses[0]) {
        if (!account.utxos.some(utxo => utxo.txid === transaction.txid)) {
            let utxo = {
                txid: transaction.txid,
                index: +index,
                value: parseInt((transaction.vout[index].value * SATOSHI).toFixed(0)),
                spent: false
            };
            log.info(MODULELOG, `Account ${account.address} received ${utxo.value} satoshis`);
            account.utxos.push(utxo);
            updateAccountBalance(account);
        }
    }
}

/**
 * Checks a transaction and processes a spent utxo for an account
 * @private
 * @param {Object} transaction the transaction to check
 * @param {Object} index the UTXO index within the transaction
 * @param {wfAccount} account the account to check against
 */
function checkAccountUtxosSpent(transaction, index, account) {
    for (let utxo of account.utxos) {
        if (utxo.txid === transaction.vin[index].txid
            && +transaction.vin[index].vout === +utxo.index
        ) {
            log.info(MODULELOG, `Account ${account.address} spent ${utxo.value} satoshis`);
            utxo.spent = transaction.txid;
            updateAccountBalance(account);
        }
    }
}<|MERGE_RESOLUTION|>--- conflicted
+++ resolved
@@ -46,11 +46,7 @@
 const MODULELOG = 'bitcoin';
 const DEFAULTSCRIPT = 'p2pkh'
 const SYNCTIMER = 10000;
-<<<<<<< HEAD
-const SYNCDELAY = 600000;
-=======
 const SYNCDELAY = 120000;
->>>>>>> 8b7167d9
 const SATOSHI = 100000000;
 const INITBLOCKHEIGHT = 900000;
 const HEXENCODING = 'hex';
