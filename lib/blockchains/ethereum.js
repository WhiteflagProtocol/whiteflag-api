'use strict';
/**
 * @module lib/blockchains/ethereum
 * @summary Whiteflag API Ethereum blockchain implementation
 * @description Module to use Ethereum as underlying blockchain for Whiteflag
 * @tutorial modules
 * @tutorial ethereum
 */
module.exports = {
    // Ethereum blockchain functions
    init: initEthereum,
    sendMessage,
    getMessage,
<<<<<<< HEAD
    getTransaction,
=======
>>>>>>> deab3773
    requestSignature,
    requestKeys,
    getBinaryAddress,
    transferFunds,
    createAccount,
    updateAccount,
    deleteAccount
};

// Node.js core and external modules //
const crypto = require('crypto');
const Web3 = require('web3');
const EthereumTx = require('ethereumjs-tx').Transaction;
const ethereumUtil = require('ethereumjs-util');
const keccak = require('keccak');
const KeyEncoder = require('key-encoder').default;
const jwt = require('jsonwebtoken');

// Whiteflag common functions and classes //
const log = require('../common/logger');
const object = require('../common/objects');
const { ignore } = require('../common/processing');
const { hash, zeroise } = require('../common/crypto');
const { ProcessingError } = require('../common/errors');
const { timeoutPromise } = require('../common/processing');

// Whiteflag modules //
const wfState = require('../protocol/state');

// Whiteflag event emitters //
const wfRxEvent = require('../protocol/events').rxEvent;

// Module constants //
const KEYIDLENGTH = 12;
const SIGNALGORITHM = 'ES256';
const SIGNKEYTYPE = 'secp256k1';
const BINENCODING = 'hex';
const ETHHEXPREFIX = '0x';
const SECPUBKEYPREFIX = '04';
const STATUSINTERVAL = 60000;
const INFOINTERVAL = 3600000;
const WFINDENTIFIER = '5746';
const BLOCKSTACKSIZE = 100;
const MAXRETRIES = 8;

// Module variables //
let _web3;
let _blockchainName = 'ethereum';
let _chainID = 1;
let _blockchainState = {};
let _discoveredBlock = 0;
let _blockCursor = 0;
let _blockInterval = 5000;
let _blockRetrievalEnd = 0;
let _blockRetrievalRestart = 100;
let _blockMaxRetries = 100;
let _transactionBatchSize = 32;
let _transactionValue = '0';
let _traceRawTransaction = false;
let _rpcTimeout = 2000;
let _iterationCount = 0;
let _blockCallbackCount = 0;
let _blockRetryCount = 0;
let _skippedBlocks = 0;

/**
 * Initialises the Ethereum blockchain
 * @function initEthereum
 * @alias module:lib/blockchains/ethereum.init
 * @param {Object} ethConfig the blockchain configuration
 * @param {blockchainInitCb} callback function to be called after intitialising Ethereum
 */
function initEthereum(ethConfig, callback) {
    // Preserve the name of the blockchain
    _blockchainName = ethConfig.name;

    // Get Ethereum blockchain state
    wfState.getBlockchainData(_blockchainName, function blockchainsGetStateDb(err, blockchainState) {
        if (err) return callback(err, _blockchainName);
        if (!blockchainState) {
            blockchainState = {
                parameters: {},
                status: {},
                accounts: []
            };
        }
        // Preserve state for module
        _blockchainState = blockchainState;

        // Block processing parameters
        if (ethConfig.blockMaxRetries) _blockMaxRetries = ethConfig.blockMaxRetries;
        if (_blockMaxRetries > 0) log.info(_blockchainName, `Maximum retries for processing a block is set to ${_blockMaxRetries} for each block`);
        if (ethConfig.transactionBatchSize) _transactionBatchSize = ethConfig.transactionBatchSize;
        log.info(_blockchainName, `Maximum number of transactions in a block that are processed in parallel is set to ${_transactionBatchSize}`);

        // Block interval time and RPC timeout period
        if (ethConfig.blockRetrievalInterval && ethConfig.blockRetrievalInterval > 500) {
            _blockInterval = ethConfig.blockRetrievalInterval;
        }
        log.info(_blockchainName, `Block retrieval interval is set to ${_blockInterval} ms`);
        if (ethConfig.rpcTimeout && ethConfig.rpcTimeout > 500) {
            _rpcTimeout = ethConfig.rpcTimeout;
        }
        log.info(_blockchainName, `Timeout of RPC calls to Ethereum node is set to ${_rpcTimeout} ms`);

        // Get Chain ID
        if (ethConfig.chainID) _chainID = ethConfig.chainID;
        log.info(_blockchainName, `Configured to use Ethereum Chain ID: ${_chainID}`);

        // Initialise Ethereum with rpc paramters and ensure the api state is updated
        const rpcAuthURL = getNodeURL(ethConfig, false);
        const rpcCleanURL = getNodeURL(ethConfig, true); // no credentials
        _blockchainState.parameters.rpcURL = rpcCleanURL;
        log.trace(_blockchainName, `Setting up connection with Ethereum node ${rpcCleanURL}`);
        _web3 = new Web3(new Web3.providers.HttpProvider(rpcAuthURL));
        log.debug(_blockchainName, `Web3 version: ${_web3.version}`);

        // Initialise accounts
        initAccounts(ethConfig.createAccount);

        // Coonect to node, determine blocks, and start listener
        timeoutPromise(_web3.eth.getBlockNumber(), (_rpcTimeout * 5))
        .then(highestBlock => {
            // We have a connection
            log.info(_blockchainName, `Connected to Ethereum node ${rpcCleanURL}`);

            // Determine block retrieval range
            if (ethConfig.blockRetrievalRestart) _blockRetrievalRestart = ethConfig.blockRetrievalRestart;
            if (ethConfig.blockRetrievalStart && ethConfig.blockRetrievalStart > 0) {
                log.info(_blockchainName, `Starting block specified in configuration: ${ethConfig.blockRetrievalStart}`);
                _blockCursor = ethConfig.blockRetrievalStart - 1;
            }
            if (ethConfig.blockRetrievalEnd && ethConfig.blockRetrievalEnd > 0) {
                log.info(_blockchainName, `Ending block specified in configuration: ${ethConfig.blockRetrievalEnd}`);
                _blockRetrievalEnd = ethConfig.blockRetrievalEnd;
            }
            // Determine current block from where we want to retrieve next block
            if (_blockCursor < 1 && ethConfig.blockRetrievalStart < 1) {
                if (_blockchainState.status.currentBlock > 0) {
                    if ((highestBlock - _blockchainState.status.currentBlock) > _blockRetrievalRestart) {
                        let nextBlock = highestBlock - _blockRetrievalRestart;
                        _blockCursor = nextBlock - 1;
                        log.info(_blockchainName, `Resuming from block: ${nextBlock} (${_blockRetrievalRestart} blocks behind the highest block ${highestBlock} on node)`);
                    }
                    if ((highestBlock - _blockchainState.status.currentBlock) < _blockRetrievalRestart) {
                        _blockCursor = _blockchainState.status.currentBlock;
                        let nextBlock = _blockCursor + 1;
                        let arrearBlocks = highestBlock - nextBlock;
                        if (arrearBlocks < 0) {
                            log.info(_blockchainName, `Resuming from block: ${nextBlock} (when node catches up from its current highest block ${highestBlock})`);
                        } else {
                            log.info(_blockchainName, `Resuming from block: ${nextBlock} (${arrearBlocks} blocks behind the highest block ${highestBlock} on node)`);
                        }
                    }
                } else {
                    _blockCursor = highestBlock - 1;
                    log.info(_blockchainName, `Starting from highest block on node: ${highestBlock}`);
                }
            }
            // Initialise transaction listener
            initBlockchainListener();

            // Periodically node details, status information and account balances
            updateNodeInfo();
            setInterval(updateNodeInfo, INFOINTERVAL);
            updateNodeStatus();
            setInterval(updateNodeStatus, STATUSINTERVAL);
            updateAccounts();
            setInterval(updateAccounts, STATUSINTERVAL);

            // Done initialising
            wfState.updateBlockchainData(_blockchainName, _blockchainState);
            return callback(null, _blockchainName);
        })
        .catch(err => callback(new Error(`Could not connect to Ethereum node: ${err.message}`), _blockchainName));
    });
}

/**
 * Sends an encoded message on the Ethereum blockchain
 * @function sendMessage
 * @alias module:lib/blockchains/ethereum.sendMessage
 * @param {wfMessage} wfMessage the Whiteflag message to be sent on Ethereum
 * @param {blockchainSendMessageCb} callback function to be called after sending Whiteflag message
 */
function sendMessage(wfMessage, callback) {
    log.trace(_blockchainName, `Sending message: ${JSON.stringify(wfMessage.MetaHeader)}`);
    // Get correct Ethereum account
    const account = getAccount(wfMessage.MetaHeader.originatorAddress);
    if (!account) return callback(new ProcessingError(`${_blockchainName} account does not exist: ${wfMessage.MetaHeader.originatorAddress}`));

    // Create and send Ethereum transaction
    sendTransaction(account, account.address, _transactionValue, wfMessage.MetaHeader.encodedMessage,
        function ethSendMessageCb(err, transactionHash, blockNumber) {
            if (err) return callback(err);
            return callback(null, transactionHash, blockNumber);
        }
    );
}

/**
 * Performs a simple query to find a message on Ethereum by transaction hash
 * @function getMessage
 * @alias module:lib/blockchains/ethereum.getMessage
 * @param {Object} wfQuery the property of the transaction to look up
 * @param {blockchainLookupMessageCb} callback function to be called after Whiteflag message lookup
 */
function getMessage(wfQuery, callback) {
<<<<<<< HEAD
    log.trace(_blockchainName, 'Performing query: ' + JSON.stringify(wfQuery));

    // Currently, only transaction hash queries are performed
=======
>>>>>>> deab3773
    const transactionHash = wfQuery['MetaHeader.transactionHash'];
    log.trace(_blockchainName, `Retrieving message with transaction hash: ${transactionHash}`);

    // Retrieve and process transaction
    getRawTransaction(transactionHash)
    .then(transaction => {
        // Check resulting transaction
        log.trace(_blockchainName, `Raw transaction data retrieved: ${JSON.stringify(transaction)}`);
        if (!transaction) {
            return callback(new ProcessingError(`No data received for transaction hash: ${transactionHash}`, null, 'WF_API_NO_DATA'));
        }
        if (!transaction.input || !transaction.input.startsWith(ETHHEXPREFIX + WFINDENTIFIER)) {
            return callback(new ProcessingError(`No Whiteflag message in transaction: ${transactionHash}`), null, 'WF_API_NO_DATA');
        }
        // Put transaction details in new Whiteflag message metaheader
        let wfMessage = {};
        try {
            wfMessage = extractMessage(transaction);
        } catch(err) {
            log.error(_blockchainName, `Error extracting Whiteflag message from transaction ${JSON.stringify(transaction)}: ${err.toString()}`);
            return callback(err);
        }
        // Return the found Whiteflag message
        log.trace(_blockchainName, `Extracted Whiteflag message from transaction: ${transaction.hash}`);
        return callback(null, wfMessage);
    })
    .catch(err => {
        if (err instanceof ProcessingError) {
            log.debug(_blockchainName, `No Whiteflag message found: ${err.message}`);
        } else {
            log.error(_blockchainName, `Error looking up Whiteflag message: ${err.message}`);
        }
        return callback(err);
    });
}

/**
 * Requests a Whiteflag signature for a specific Ethereum address
 * @function requestSignature
 * @alias module:lib/blockchains/ethereum.requestSignature
 * @param {wfSignaturePayload} signPayload the JWS payload for the Whiteflag signature
 * @param {blockchainRequestSignatureCb} callback function to be called upon completion
 */
function requestSignature(signPayload, callback) {
    log.trace(_blockchainName, `Generating signature: ${JSON.stringify(signPayload)}`);

    // Data structure
    let wfSignatureArray = [];
    let wfSignature = {
        protected: '',
        payload: '',
        signature: ''
    };
    // Get Ethereum account and address
    const account = getAccount(signPayload.addr);
    if (!account) return callback(new ProcessingError(`${_blockchainName} account does not exist: ${signPayload.addr}`));
    signPayload.addr = apiFormatAddress(account.address);

    // Create JWS token and split into array
    const privateKeyId = hash(_blockchainName + account.address, KEYIDLENGTH);
    wfState.getKey('blockchainKeys', privateKeyId, function ethGetKeyCb(err, privateKey) {
        if (err) return callback(err);
        try {
            const keyEncoder = new KeyEncoder(SIGNKEYTYPE);
            const originatorPrivateKey = keyEncoder.encodePrivate(apiFormatHex(privateKey), 'raw', 'pem');
            wfSignatureArray = jwt.sign(signPayload, originatorPrivateKey, { algorithm: SIGNALGORITHM }).split('.');
        } catch(err) {
            log.error(_blockchainName, `Could not not sign payload: ${err.message}`);
            return callback(err);
        }
        // Create JSON serialization of JWS token from array
        wfSignature.protected = wfSignatureArray[0];
        wfSignature.payload = wfSignatureArray[1];
        wfSignature.signature = wfSignatureArray[2];

        // Callback with any error and signature
        return callback(null, wfSignature);
    });
}

/**
 * Requests the Ethereum address and correctly encoded public key of an originator
 * @function requestKeys
 * @alias module:lib/blockchains/ethereum.requestKeys
 * @param {string} originatorPubKey the raw hex public key of the originator
 * @param {blockchainRequestKeysCb} callback function to be called upon completion
 */
function requestKeys(originatorPubKey, callback) {
    log.trace(_blockchainName, `Getting address and encoded keys for public key: ${originatorPubKey}`);

    // Create data structure with requested keys
    let originatorKeys = {};
    try {
        // Signature Key in PEM encoding
        const keyEncoder = new KeyEncoder(SIGNKEYTYPE);
        originatorKeys.pubkey = apiFormatPubkey(originatorPubKey);
        originatorKeys.pemkey = keyEncoder.encodePublic(originatorKeys.pubkey, 'raw', 'pem');

        // Keccak double check
        let keccakPubkeyBuffer;
        if (originatorKeys.pubkey.length === 130) keccakPubkeyBuffer = Buffer.from(originatorKeys.pubkey.substr(2), BINENCODING);
            else keccakPubkeyBuffer = Buffer.from(originatorKeys.pubkey, BINENCODING);
        originatorKeys.keccak = keccak('keccak256').update(keccakPubkeyBuffer).digest('hex');

        // Ethereum Address
        const pubkeyBuffer = Buffer.from(originatorKeys.pubkey, BINENCODING);
        originatorKeys.address = apiFormatAddress(ethereumUtil.pubToAddress(pubkeyBuffer, true).toString(BINENCODING));
    } catch(err) {
        log.error(_blockchainName, `Could not get key and address: ${err.message}`);
        return callback(err);
    }
    return callback(null, originatorKeys);
}

/**
 * Returns an Ethereum address in binary encoded form
 * @param {string} address the blockchain address
 * @param {blockchainBinaryAddressCb} callback function to be called upon completion
 */
function getBinaryAddress(address, callback) {
    log.trace(_blockchainName, `Binary encoding address: ${address}`);
    if (_web3.utils.isAddress(ethFormatHex(address))) {
        return callback(null, Buffer.from(apiFormatAddress(address), BINENCODING));
    }
    return(new Error(`Invalid Ethereum address: ${ethFormatHex(address)}`));
}

/**
 * Transfers ether from one Ethereum address to an other address
 * @function transferFunds
 * @alias module:lib/blockchains/ethereum.transferFunds
 * @param {Object} transfer the object with the transaction details to transfer funds
 * @param {blockchainTransferValueCb} callback function to be called upon completion
 */
function transferFunds(transfer, callback) {
    log.trace(_blockchainName, `Transferring funds: ${JSON.stringify(transfer)}`);

    // Check account
    const account = getAccount(transfer.fromAddress);
    if (!account) return callback(new ProcessingError(`${_blockchainName} account does not exist: ${transfer.fromAddress}`));

    // Create and send transaction
    sendTransaction(account, transfer.toAddress, transfer.value, '', function ethValueTransferCb(err, transactionHash, blockNumber) {
        if (err) return callback(err);
        return callback(null, transactionHash, blockNumber);
    });
}

/**
 * Creates a new Ethereum blockchain account
 * @function createAccount
 * @alias module:lib/blockchains/ethereum.createAccount
 * @param {string} [privateKey] hexadecimal encoded private key
 * @param {blockchainCreateAccountCb} callback function to be called upon completion
 */
function createAccount(privateKey, callback) {
    // Create a new Ethereum account
    let newEthAccount;
    try {
        if (privateKey) {
            log.trace(_blockchainName, 'Creating account from existing private key');
            newEthAccount = _web3.eth.accounts.privateKeyToAccount(ethFormatHex(privateKey));
        } else {
            log.trace(_blockchainName, 'Creating new account with generated keys');
            newEthAccount = _web3.eth.accounts.create(crypto.randomBytes(64));
        }
        // Hopefully the garbage collector will do its work
        privateKey = undefined;
    } catch(err) {
        privateKey = undefined;
        log.error(_blockchainName, `Error caught while creating new blockchain account: ${err.toString()}`);
        return callback(err);
    }
    // web3 does not expose public key; using ethereumjs-util instead
    const publicKey = ethereumUtil.privateToPublic(Buffer.from(apiFormatHex(newEthAccount.privateKey), BINENCODING));
    const account = {
        address: apiFormatAddress(newEthAccount.address),
        publicKey: apiFormatPubkey(publicKey.toString(BINENCODING)),
        transactionCount: 0
    };
    // Check for existing account and store account
    const existingAccount = getAccount(account.address);
    if (existingAccount && existingAccount.address === account.address) {
        let err = new ProcessingError(`A ${_blockchainName} account with address ${account.address} already exists`, null, 'WF_API_RESOURCE_CONFLICT');
        return callback(err, existingAccount);
    }
    upsertAccount(account);
    // Securely store the private key in state
    const privateKeyId = hash(_blockchainName + account.address, KEYIDLENGTH);
    wfState.upsertKey('blockchainKeys', privateKeyId, apiFormatHex(newEthAccount.privateKey));
    delete newEthAccount.privateKey;

    // Log and return result
    log.info(_blockchainName, `Blockchain account created: ${account.address}`);
    return callback(null, account);
}

/**
 * Updates Ethereum blockchain account attributes
 * @function updateAccount
 * @param {Object} account the account information including address to be updated
 * @alias module:lib/blockchains/ethereum.updateAccount
 * @param {blockchainUpdateAccountCb} callback function to be called upon completion
 */
function updateAccount(account, callback) {
    if (!getAccount(account.address)) {
        return callback(new ProcessingError(`${_blockchainName} account does not exist: ${account.address}`), null, 'WF_API_NO_RESOURCE');
    }
    log.trace(_blockchainName, `Updating account: ${account.address}`);

    // Securely store the private key in state
    if (account.privateKey) {
        const privateKeyId = hash(_blockchainName + account.address, KEYIDLENGTH);
        wfState.upsertKey('blockchainKeys', privateKeyId, apiFormatHex(account.privateKey));
        delete account.privateKey;
    }
    // Update state with new or updated account
    try {
        upsertAccount(account);
    } catch(err) {
        return callback(new Error(`Could not update ${_blockchainName} account: ${err.message}`));
    }
    log.debug(_blockchainName, `Blockchain account updated: ${account.address}`);
    return callback(null, account);
}

/**
 * Deletes Ethereum blockchain account
 * @function deleteAccount
 * @alias module:lib/blockchains/ethereum.deleteAccount
 * @param {string} address the address of the account to be deleted
 * @param {blockchainDeleteAccountCb} callback function to be called upon completion
 */
function deleteAccount(address, callback) {
    log.trace(_blockchainName, `Deleting account: ${address}`);

    // Get index of account
    const index = _blockchainState.accounts.findIndex(item => item.address === address);
    if (index < 0) {
        return callback(new ProcessingError(`Could not find ${_blockchainName} account: ${address}`, null, 'WF_API_NO_RESOURCE'));
    }
    // Remove account from state after double check
    const account = _blockchainState.accounts[index];
    if (account.address === address) {
        _blockchainState.accounts.splice(index, 1);
        wfState.updateBlockchainData(_blockchainName, _blockchainState);
    } else {
        return callback(new Error(`Could not not delete account: ${address}`));
    }
    // Log and return result
    log.info(_blockchainName, `Blockchain account deleted: ${address}`);
    return callback(null, account);
}

// PRIVATE BLOCKCHAIN DATA CONVERSION FUNCTIONS //
/**
 * Gets URL of the Ethereum blockchain node from the configuration
 * @private
 * @param {Object} ethConfig blockchain configuration parameters
 * @param {boolean} hideCredentials whether to inlude username and password in url
 * @returns {string} the url of the Ethereum node
 */
function getNodeURL(ethConfig, hideCredentials = false) {
    const rpcProtocol = (ethConfig.rpcProtocol || 'http') + '://';
    const rpcHost = ethConfig.rpcHost || 'localhost';
    const rpcPort = ':' + (ethConfig.rpcPort || '8545');
    const rpcPath = ethConfig.rpcPath || '';
    let rpcAuth = '';
    if (ethConfig.username && ethConfig.password && !hideCredentials) {
        rpcAuth = ethConfig.username + ':' + ethConfig.password + '@';
    }
    return (rpcProtocol + rpcAuth + rpcHost + rpcPort + rpcPath);
}

/**
 * Extracts Whiteflag message from Ethereum transaction data
 * @private
 * @param {Object} transaction
 * @param {number} timestamp the block time
 * @returns {wfMessage} wfMessage a Whiteflag message
 */
function extractMessage(transaction, timestamp) {
    // Get raw transaction data
    const rawTransactionObject = {
        nonce: transaction.nonce,
        gasPrice: ethereumUtil.bufferToHex(new ethereumUtil.BN(transaction.gasPrice)),
        gasLimit: transaction.gas,
        to: transaction.to,
        value: ethereumUtil.bufferToHex(new ethereumUtil.BN(transaction.value)),
        data: transaction.input,
        r: transaction.r,
        s: transaction.s,
        v: transaction.v
    };
    const ethTransactionObject = new EthereumTx(rawTransactionObject, { chain: _chainID });
    const originatorPubKey = ethereumUtil.bufferToHex(ethTransactionObject.getSenderPublicKey());

    // Construct and return Whiteflag message object
    const wfMessage = {
        MetaHeader: {
            blockchain: _blockchainName,
            blockNumber: transaction.blockNumber,
            transactionHash: apiFormatHex(transaction.hash),
            originatorAddress: apiFormatAddress(transaction.from),
            originatorPubKey: apiFormatPubkey(originatorPubKey),
            encodedMessage: apiFormatHex(transaction.input)
        }
    };
    if (timestamp) wfMessage.MetaHeader.transactionTime = new Date(timestamp * 1000).toISOString();
    return wfMessage;
}

// PRIVATE KEY AND ADDRESS FORMATTERS //
/**
 * Ensures that keys are in generic api format
 * @private
 */
function apiFormatHex(hexString) {
    // The api uses keys WITHOUT 0x prefix
    if (!hexString) return null;
    if (hexString.substring(0, 2) === ETHHEXPREFIX) {
        return hexString.substr(2).toLowerCase();
    }
    return hexString.toLowerCase();
}

/**
 * Ensures that addresses are in generic api format
 * @private
 */
function apiFormatAddress(addressHexString) {
    // The api addresses keys WITHOUT 0x prefix
    // Note that Ethereum addresses use capitials as a checksum, so no toLowerCase()
    if (!addressHexString) return null;
    if (addressHexString.substring(0, 2) === ETHHEXPREFIX) {
        return addressHexString.substr(2);
    }
    return addressHexString;
}

/**
 * Ensures that public keys are in generic api format
 * @private
 */
function apiFormatPubkey(pubkeyHexString) {
    // The api uses uncompressed keys, WITHOUT 0x prefix, but WITH the SEC 0x04 prefix byte
    if (!pubkeyHexString) return null;
    pubkeyHexString = apiFormatHex(pubkeyHexString);
    if (pubkeyHexString.length === 128) {
        pubkeyHexString = SECPUBKEYPREFIX + pubkeyHexString;
    }
    return pubkeyHexString;
}

/**
 * Ensures that addresses and keys are in Ethereum format
 * @private
 */
function ethFormatHex(hexString) {
    // Ethereum uses all hex strings WITH 0x prefix
    if (hexString.substring(0, 2) !== ETHHEXPREFIX) {
        return ETHHEXPREFIX + hexString;
    }
    return hexString;
}

// PRIVATE BLOCKCHAIN STATUS FUNCTIONS //
/**
 * Requests some semi-static Ethereum blockchain information
 * @private
 */
function updateNodeInfo() {
    // Get node information
    timeoutPromise(_web3.eth.getNodeInfo(), _rpcTimeout)
    .then(nodeInfo => (_blockchainState.parameters.nodeInfo = nodeInfo))
    .catch(err => log.warn(_blockchainName, `Could not get information from node: ${err.message}`));

    // Get protocol version
    timeoutPromise(_web3.eth.getProtocolVersion(), _rpcTimeout)
    .then(protocolVersion => (_blockchainState.parameters.protocolVersion = protocolVersion))
    .catch(err => log.warn(_blockchainName, `Could not get protocol version from node: ${err.message}`));

    // Get network ID
    timeoutPromise(_web3.eth.net.getId(), _rpcTimeout)
    .then(networkID => (_blockchainState.parameters.networkID = networkID))
    .catch(err => log.warn(_blockchainName, `Could not get Network ID from node: ${err.message}`));

    // Check chain ID
    timeoutPromise(_web3.eth.getChainId(), _rpcTimeout)
    .then(chainID => {
        if (chainID !== _chainID) {
            log.warn(_blockchainName, `The node's Chain ID ${chainID} does not correspond with configured Chain ID ${_chainID}`);
        }
        _blockchainState.parameters.chainID = chainID;
    })
    .catch(err => log.warn(_blockchainName, `Could not get Chain ID from node: ${err.message}`));

    // Log node information
    setTimeout(function ethNodeInfo() {
        log.info(_blockchainName, `Node status: {${JSON.stringify(_blockchainState.parameters)}, ${JSON.stringify(_blockchainState.status)}}`);
    }, _rpcTimeout);
}

/**
 * Requests some dynamic Ethereum blockchain node status information
 * @private
 */
function updateNodeStatus() {
    _blockchainState.status.updated = new Date().toISOString();

    // Get peer status
    timeoutPromise(_web3.eth.net.getPeerCount(), _rpcTimeout)
    .then(status => (_blockchainState.status.peers = status))
    .catch(err => log.warn(_blockchainName, `Could not get peer status: ${err.message}`));

    // Get synchronisation status
    timeoutPromise(_web3.eth.isSyncing(), _rpcTimeout)
    .then(status => (_blockchainState.status.syncing = status))
    .catch(err => log.warn(_blockchainName, `Could not get synchronisation status: ${err.message}`));

    // Get gas price
    timeoutPromise(_web3.eth.getGasPrice(), _rpcTimeout)
    .then(status => (_blockchainState.status.gasPrice = status))
    .catch(err => log.warn(_blockchainName, `Could not get gas price: ${err.message}`));
}

/**
 * Updates all Ethereum blockchain accounts
 * @private
 */
function updateAccounts() {
    _blockchainState.accounts.forEach(account => {
        getBalance(account.address, function ethUpdateBalanceCb(err, balance) {
            if (err) return log.warn(_blockchainName, `Could not update balance for account ${account.address}: ${err.message}`);
            account.balance = _web3.utils.fromWei(balance, 'ether');
        });
        getTransactionCount(account.address, function ethUpdateTxCountCb(err, transactionCount) {
            if (err) return log.warn(_blockchainName, `Could not update transaction count for account ${account.address}: ${err.message}`);
            account.transactionCount = transactionCount;
        });
    });
    wfState.updateBlockchainData(_blockchainName, _blockchainState);
}

/**
 * Gets the balance of the specified Ethereum blockchain account
 * @private
 */
function getBalance(address, callback) {
    timeoutPromise(_web3.eth.getBalance(ethFormatHex(address)), _rpcTimeout)
    .then(balance => callback(null, balance))
    .catch(err => callback(err));
}

/**
 * Gets the transaction count of the specified Ethereum blockchain account
 * @private
 */
function getTransactionCount(address, callback) {
    timeoutPromise(_web3.eth.getTransactionCount(ethFormatHex(address)), _rpcTimeout)
    .then(count => callback(null, count))
    .catch(err => callback(err));
}

// PRIVATE BLOCKCHAIN TRANSACTION TX FUNCTIONS //
/**
 * Sends a transaction on the Ethereum blockchain
 * @private
 * @param {Object} account the account parameters used to send the transaction
 * @param {string} toAddress the address to send the transaction to
 * @param {string} value the value to be sent in ether
 * @param {string} data the data to be sent
 * @param {function(Error, transactionHash, blockNumber)} callback function to be called upon completion
 * @typedef {string} transactionHash the transaction hash of the successful transaction
 * @typedef {number} blockNumber the blocknumber of the successful transaction
 */
function sendTransaction(account, toAddress, value, data, callback) {
    // Create transaction object with all parameters
    createTransaction(account, toAddress, value, data, function ethCreateTransactionCb(err, rawTransactionObject) {
        if (err) return callback(err);

        // Sign the transaction
        const privateKeyId = hash(_blockchainName + apiFormatAddress(account.address), KEYIDLENGTH);
        wfState.getKey('blockchainKeys', privateKeyId, function ethGetKeyCb(err, privateKey) {
            if (err) return callback(err);

            // Sign and serialise transaction
            let rawTransaction;
            try {
                const ethTransactionObject = new EthereumTx(rawTransactionObject, { chain: _chainID });
                const privateKeyBuffer = Buffer.from(privateKey, BINENCODING);
                ethTransactionObject.sign(privateKeyBuffer);
                zeroise(privateKeyBuffer);

                const serializedTransaction = ethTransactionObject.serialize();
                rawTransaction = ethFormatHex(serializedTransaction.toString(BINENCODING));
            } catch(err) {
                return callback(new Error(`Could not create raw transaction: ${err.message}`));
            }
            // The web3 API is not stable and might not fire a receipt event; therefore extra checks
            let receiptRetryCount = 0;
            let transactionCompleted = false;
            let transactionConfirmation = false;
            let transactionHash = '';

            // Send signed transaction and process mined receipt
            _web3.eth.sendSignedTransaction(rawTransaction)
            // eslint-disable-next-line brace-style
            .once('transactionHash', hash => { transactionHash = apiFormatHex(hash); })
            .once('receipt', sendTransactionSuccess)
            .on('confirmation', sendTransactionConfirmation)
            .on('error', sendTransactionCheckResult)
            .then(sendTransactionSuccess, sendTransactionCheckResult)
            .catch(sendTransactionCheckResult);

            /**
             * Invoked when transaction is confirmed
             * @private
             */
            function sendTransactionConfirmation(confNumber, receipt) {
                if (!transactionConfirmation) {
                    if (receipt) {
                        log.debug(_blockchainName, `Received receipt upon confirmation ${confNumber} of transaction: ${apiFormatHex(receipt.transactionHash)}`);
                        transactionConfirmation = true;
                        return sendTransactionSuccess(receipt);
                    }
                    if (confNumber > 1 && transactionHash) {
                        log.warn(_blockchainName, `Still trying to get receipt after ${confNumber} confirmations of transaction: ${transactionHash}`);
                        transactionConfirmation = true;
                        return sendTransactionGetReceipt();
                    }
                    return log.trace(_blockchainName, `Received ${confNumber} confirmations without receipt for transaction: ${transactionHash}`);
                }
            }
            /**
             * Invoked when transaction is completed /resolved
             * @private
             */
            function sendTransactionSuccess(receipt) {
                if (!transactionCompleted) {
                    // Sometimes no receipt is available
                    if (!receipt || !receipt.transactionHash || !receipt.blockNumber) {
                        // If transaction hash is known try to get receipt later
                        if (transactionHash) return setTimeout(sendTransactionGetReceipt, _blockInterval);
                        sendTransactionError(new Error('No receipt and transaction hash available after sending raw transaction'));
                    }
                    // Transaction completed with receipt
                    transactionCompleted = true;
                    return callback(null, apiFormatHex(receipt.transactionHash), receipt.blockNumber);
                }
            }
            /**
             * Invoked when no receipt is available for transaction
             * @private
             */
            function sendTransactionGetReceipt() {
                if (!transactionCompleted) {
                    receiptRetryCount += 1;
                    log.trace(_blockchainName, `Attempt ${receiptRetryCount} to retrieve receipt for transaction: ${transactionHash}`);
                    timeoutPromise(_web3.eth.getTransactionReceipt(ethFormatHex(transactionHash)), _rpcTimeout)
                    .then(receipt => {
                        if ((!receipt || !receipt.transactionHash || !receipt.blockNumber) && receiptRetryCount > MAXRETRIES) {
                            log.warn(_blockchainName, `Could not get receipt after ${receiptRetryCount} attempts for transaction: ${transactionHash}`);
                            transactionCompleted = true;
                            return callback(null, transactionHash);
                        }
                        if (receipt && receipt.transactionHash && receipt.blockNumber) {
                            log.debug(_blockchainName, `Received requested receipt after ${receiptRetryCount} attempts for transaction: ${apiFormatHex(receipt.transactionHash)}`);
                        }
                        return sendTransactionSuccess(receipt);
                    })
                    .catch(err => {
                        log.warn(_blockchainName, `Could not get receipt for transaction: ${transactionHash}: ${err.message}`);
                        return sendTransactionSuccess(null);
                    });
                }
            }
            /**
             * Invoked upon transaction error
             * @private
             */
            function sendTransactionError(err) {
                if (!transactionCompleted) {
                    transactionCompleted = true;
                    return callback(new Error(`Error while sending raw transaction: ${err.message}`));
                }
            }
            /**
             * Invoked when result is unclear, e.g. upon error / rejection
             * @private
             */
            function sendTransactionCheckResult(result) {
                if (!transactionCompleted) {
                    // Check if result is an error
                    if (result instanceof Error) {
                        sendTransactionError(result);
                    }
                    // The result might be an object with receipt and confirmations instead
                    if (result.receipt) {
                        log.warn(_blockchainName, `Unclear result of transaction ${apiFormatHex(result.receipt.transactionHash)}, but received receipt: ${JSON.stringify(result)}`);
                        return sendTransactionSuccess(result.receipt);
                    }
                    if (result.confirmations && transactionHash) {
                        log.warn(_blockchainName, `Unclear result of transaction ${transactionHash}, but received confirmation ${transactionHash}: ${JSON.stringify(result)}`);
                        return sendTransactionConfirmation(result.confirmations, result.receipt);
                    }
                    // Try to get receipt if transcation hash is known
                    if (transactionHash) {
                        log.warn(_blockchainName, `Trying to get receipt after unclear result of transaction ${transactionHash}: ${JSON.stringify(result)}`);
                        return sendTransactionGetReceipt();
                    }
                    // Assume error if nothing is known
                    return sendTransactionError(new Error(`Unclear transaction result: ${JSON.stringify(result)}`));
                }
            }
        });
    });
}

/**
 * Creates a new Ethereum transaction to be signed
 * @private
 * @param {Object} account the account parameters used to send the transaction
 * @param {string} toAddress the address to send the transaction to
 * @param {string} value the value to be sent in ether
 * @param {string} data the data to be sent
 * @param {function(Error, rawTransactionObject)} callback function to be called upon completion
 * @typedef {Object} rawTransactionObject
 */
function createTransaction(account, toAddress, value, data, callback) {
    // Get transaction count and gas limit and price
    getTransactionCount(account.address, function ethGetTransactionCountCb(err, txCount) {
        if (err) return callback(new Error(`Could not get transaction count: ${err.message}`));
        getTransationGas(toAddress, data, function ethGetTransactionGasCb(err, gasLimit, gasPrice) {
            if (err) return callback(new Error(`Could not get transaction gas: ${err.message}`));

            // Create transaction object
            const rawTransactionObject = {
                nonce: _web3.utils.toHex(txCount),
                to: ethFormatHex(toAddress),
                value: _web3.utils.toHex(_web3.utils.toWei(value, 'ether')),
                gasLimit: _web3.utils.toHex(gasLimit),
                gasPrice: _web3.utils.toHex(gasPrice),
                data: ethFormatHex(data)
            };
            return callback(null, rawTransactionObject);
        });
    });
}

/**
 * Gets Ethereum blockchain gas limit and gas price
 * @private
 * @param {string} toAddress the address to send the transaction to
 * @param {string} data the data to be sent
 * @param {function(Error, gasLimit, gasPrice)} callback function to be called upon completion
 * @typedef {number} gasLimit gas limit
 * @typedef {number} gasPrice gas price
 */
function getTransationGas(toAddress, data, callback) {
    Promise.all([
        _web3.eth.estimateGas({
            to: ethFormatHex(toAddress),
            data: ethFormatHex(data)
        }),
        _web3.eth.getGasPrice()
    ])
    .then(gas => {
        const gasLimit = gas[0];
        const gasPrice = gas[1];
        return callback(null, gasLimit, gasPrice);
    })
    .catch(err => callback(err));
}

// PRIVATE BLOCKCHAIN TRANSACTION RX FUNCTIONS //
/*
* The functions below retrieve Ethereum blockchain data, then the blocks and then for each
* block the transactions. To assure the data is retrieved in a controlled and sequential
* manner, promises are used. When one block has succesfully been processed, the next
* block will be processed. If an error occurs while retrieving a block, the block
* will be retrieved again until successfully processed. To optimize retrieval of data,
* transactions for a single block will be retrieved in a batch, based on the batch number
* configuration parameter.
*/

/**
 * Initiates the functions for retrieving data from the Ethereum blockchain
 * @private
 */
function initBlockchainListener() {
    scheduleBlockchainData();
}

/**
 * Schedules blockchain data retrieval
 * @private
 */
function scheduleBlockchainData() {
    log.trace(_blockchainName, `Scheduling block retrieval iteration ${(_iterationCount + 1)} in ${_blockInterval} ms`);
    setTimeout(getBlockchainData, _blockInterval);
}

/**
 * Gets transactions from unprocessed blocks and re-schedules itself
 * @private
 */
function getBlockchainData() {
    _iterationCount += 1;
    log.trace(_blockchainName, `Starting block retrieval iteration ${_iterationCount}`);

    // Get the actual Ethereum blockchain height
    timeoutPromise(_web3.eth.getBlockNumber(), _rpcTimeout)
    .then(highestBlock => {
        _blockchainState.status.highestBlock = highestBlock;

        // Check if highest block is already processed, and schedule next iteration
        if (highestBlock === _blockCursor) {
            log.trace(_blockchainName, `Highest block ${highestBlock} has already been processed`);
            return scheduleBlockchainData();
        }
        // Current block may be higher than highest block when node is resyncing
        if (_blockCursor > highestBlock) {
            log.debug(_blockchainName, `Current block ${_blockCursor} is higher than highest block ${highestBlock} on node`);
            return scheduleBlockchainData();
        }
        // Check if one more new block exists
        if (_blockRetrievalEnd === 0 && highestBlock !== _discoveredBlock) {
            _discoveredBlock = highestBlock;
            log.trace(_blockchainName, `New highest block discovered on node: ${_discoveredBlock}`);
        }
        // Last block to retrieve is highest block or, if provided, end block
        let endBlock = highestBlock;
        if (_blockRetrievalEnd > 0 && _blockRetrievalEnd < highestBlock) {
            endBlock = _blockRetrievalEnd;
            log.trace(_blockchainName, `Last block to be retrieved is set to ending block in configuration: ${endBlock}`);
        }
        // Process blocks sequentially while counting iterations
        _blockCallbackCount = 0;
        getBlocks(_blockCursor, endBlock, function ethGetBlocksCb(err) {
            if (err) {
                // If error try again
                log.debug(_blockchainName, err.message);
                return scheduleBlockchainData();
            }
            // Stop further processing if an end blocknumber is provided and reached
            if (_blockCursor === _blockRetrievalEnd && _blockRetrievalEnd < highestBlock) {
                log.info(_blockchainName, `Reached configured block retrieval end: ${_blockCursor}`);
                _blockRetrievalEnd = 0;

                // Determine from where to pick up the blockchain after end
                if ((highestBlock - _blockCursor) > _blockRetrievalRestart) {
                    _blockCursor = highestBlock - _blockRetrievalRestart - 1;
                    let nextBlock = _blockCursor + 1;
                    let arrearBlocks = highestBlock - nextBlock;
                    log.info(_blockchainName, `Resuming from block: ${nextBlock} (${arrearBlocks} blocks behind highest block ${highestBlock} on node)`);
                }
                if ((highestBlock - _blockCursor) <= _blockRetrievalRestart) {
                    let nextBlock = _blockCursor + 1;
                    log.info(_blockchainName, `Resuming from block: ${nextBlock}`);
                }
                // Start normal operation by scheduling next iteration
                return scheduleBlockchainData();
            }
            // Continue processing and get next set of blockst
            return getBlockchainData();
        });
    })
    .catch(err => {
        log.warn(_blockchainName, `Could not retrieve blockchain data from node: ${err.message}`);
        return scheduleBlockchainData();
    });
}

/**
 * Processes transactions from multiple blocks
 * @private
 * @param {number} startBlock the block after which the next blocks are processed
 * @param {number} endBlock the block up to which blocks should be processed
 * @param {function(Error)} callback function to call upon completion
 */
function getBlocks(startBlock, endBlock, callback) {
    // Stack callbacks to a maximum of 100
    _blockCallbackCount += 1;
    if (_blockCallbackCount > BLOCKSTACKSIZE) {
        log.trace(_blockchainName, 'Reached maximum block callback stack');
        return callback(null);
    }
    // If current block is last block, then there is no new block to retrieve
    if (startBlock === endBlock) {
        log.trace(_blockchainName, 'No new block to retrieve');
        return callback(null);
    }
    // Block to be processed is the next block after starting block and skipped blocks
    if (_skippedBlocks > 0) log.trace(_blockchainName, `Skipped ${_skippedBlocks} blocks since block ${startBlock}`);
    let thisBlock = startBlock + _skippedBlocks + 1;

    // Skip this block if the block has been retried too often
    if (_blockMaxRetries > 0 && _blockRetryCount > _blockMaxRetries) {
        log.warn(_blockchainName, `Skipping block ${thisBlock} after ${_blockMaxRetries} retries`);
        thisBlock += 1;
        _blockRetryCount = 0;
        _skippedBlocks += 1;
    }
    // Log where we are with blocks
    if (_blockRetryCount !== 0) {
        log.debug(_blockchainName, `Retry ${_blockRetryCount} to process block ${thisBlock}`);
    }
    log.trace(_blockchainName, `Retrieving block ${_blockCallbackCount} of iteration ${_iterationCount}: ${thisBlock}`);

    // Retrieve new block under a timeout
    timeoutPromise(_web3.eth.getBlock(thisBlock), _rpcTimeout)
    .then(block => {
        if (block && block.transactions.length > 0) {
            log.trace(_blockchainName, `Transactions discovered in block ${thisBlock}: ${block.transactions.length}`);

            // Retrieve transactions from block
            getTransactions(0, block.transactions, block.timestamp, function ethGetTransactionsCb(err) {
                // Error occured, retry the block
                if (err) {
                    _blockRetryCount += 1;
                    return callback(new Error(`Could not retrieve transactions in block ${thisBlock}: ${err.message}`));
                }
                // Successfully processed transactions in block
                log.info(_blockchainName, `Transactions processed from block ${thisBlock}: ${block.transactions.length} `);
                return nextBlock();
            });
        } else {
            // Rare case, but in certain instances there could be no transactions in the block
            log.info(_blockchainName, `No transactions in block ${thisBlock}`);
            return nextBlock();
        }
    })
    .catch(err => {
        _blockRetryCount += 1;
        if (!err) err = new Error('Unknown error');
        return callback(new Error(`Could not retrieve data from block ${thisBlock}: ${err.message}`));
    });
    /**
     * Calls parent function to process next block
     * @private
     */
    function nextBlock() {
        // Update current block index
        _blockCursor = thisBlock;

        // Reset retry counter
        _blockRetryCount = 0;
        _skippedBlocks = 0;

        // Update state
        _blockchainState.status.currentBlock = _blockCursor;
        wfState.updateBlockchainData(_blockchainName, _blockchainState);

        // Get next block if not yet at last block
        if (thisBlock < endBlock) {
            return getBlocks(_blockCursor, endBlock, function getBlocksCb(err) {
                if (err) return callback(err);
                return callback(null);
            });
        } else {
            return callback(null);
        }
    }
}

/**
 * Gets multiple transactions from an Ethereum block
 * @private
 * @param {number} index the first transaction in the array to process
 * @param {array} transactions the transactions to process
 * @param {number} timestamp the block timestamp
 * @param {function(Error)} callback function to be called upon completion
 */
function getTransactions(index, transactions, timestamp, callback) {
    getTransactionBatch(index, transactions, timestamp, function ethGetTransactionBatchCb(err, transactionPromises) {
        if (err) return callback(err);

        // Nothing to do if no transaction promises
        if (!transactionPromises) {
            log.warn(_blockchainName, `No transactions in batch ${(index + 1)} - ${(Math.min(index + _transactionBatchSize, transactions.length))} of ${transactions.length} transactions`);
            return callback(null);
        }
        // Resolve all transaction promises
        Promise.all(transactionPromises)
        .then(data => {
            // Whiteflag message is already succesfully extracted, so we may discard all transaction data
            ignore(data);
            data = undefined;

            // Trace transaction batch
            if (_traceRawTransaction) log.trace(_blockchainName, `Processed transactions ${(index + 1)} - ${(Math.min(index + _transactionBatchSize, transactions.length))} of ${transactions.length} transactions`);

            // Next batch
            if ((index + _transactionBatchSize) < transactions.length - 1) {
                getTransactions((index + _transactionBatchSize), transactions, timestamp, function ethGetTransactionsCb(err) {
                    if (err) return callback(err);
                    return callback(null);
                });
            } else {
                return callback(null);
            }
        })
        .catch(err => {
            if (!err) err = new Error(`Unknown error while processing transactions in batch ${(index + 1)} to ${(Math.min(index + _transactionBatchSize, transactions.length))}`);
            return callback(err);
        });
    });
}

/**
 * Gets multiple transactions from an Ethereum block as promises in an array
 * @private
 * @param {number} index the first transaction in the array to process
 * @param {array} transactions the transactions to process
 * @param {number} timestamp the block timestamp
 * @param {function(Error, transactionPromises)} callback function to be called upon completion
 * @typedef {Array} transactionPromises
 */
function getTransactionBatch(index, transactions, timestamp, callback) {
    let transactionPromises = [];

    // Combine transactions promises in an array based on the batch size
    for (
        let i = index;
        i < Math.min(index + _transactionBatchSize, transactions.length);
        i++
    ) {
        // Get a promise for the next transaction
        let transactionHash = transactions[i];
        transactionPromises.push(
            // Whiteflag message is extracted by resolving the promise
            getRawTransaction(transactionHash)
            .then(transaction => {
                // Check for Whiteflag prefix in transaction
                if (transaction && transaction.input && transaction.input.startsWith(ETHHEXPREFIX + WFINDENTIFIER)) {
                    // Put transaction details in new Whiteflag message metaheader
                    let wfMessage;
                    try {
                        wfMessage = extractMessage(transaction, timestamp);
                    } catch(err) {
                        return log.error(_blockchainName, `Error extracting Whiteflag message from transaction ${transaction.hash}: ${err.message}`);
                    }
                    // Process the Whiteflag message in the rx event chain
                    log.trace(_blockchainName, 'Received Whiteflag message: ' + JSON.stringify(wfMessage));
                    wfRxEvent.emit('messageReceived', wfMessage);
                }
            })
        );
    }
    // Return array of transaction promises, or null if empty array
    if (transactionPromises.length < 1) return callback(null, null);
    return callback(null, transactionPromises);
}

/**
 * Gets a single transaction from the Ethereum blockchain under a timeout
 * @private
 * @param {string} transactionHash
 * @returns {Promise}
 */
function getRawTransaction(transactionHash) {
    return new Promise((resolve, reject) => {
        // Get transaction
        timeoutPromise(_web3.eth.getTransaction(ethFormatHex(transactionHash)), _rpcTimeout)
        .then(transaction => {
            if (_traceRawTransaction) log.trace(_blockchainName, `Raw transaction data received: ${JSON.stringify(transaction)}`);
            resolve(transaction);
        })
        .catch(err => reject(err));
    });
}

// PRIVATE BLOCKCHAIN ACCOUNT FUNCTIONS //
/**
 * Initialises Ethereum accounts and creates one if none exists in the blockchain state
 * @private
 * @param {boolean} create if true a new account is created if none exists
 */
function initAccounts(create) {
    if (create && _blockchainState.accounts.length === 0) {
        createAccount(null, function ethInitCreateAccount(err, account) {
            if (err) log.warn(_blockchainName, err.message);
            ignore(account);
        });
    }
}

/**
 * Updates or inserts an Ethereum account in the blockchain state
 * @private
 * @param {Object} account Ethereum account to be upserted
 */
function upsertAccount(account) {
    // nserting or updating
    let stateAccount = _blockchainState.accounts.find(item => item.address === account.address);
    if (!stateAccount) {
        // Insert new account
        _blockchainState.accounts.push(account);
        log.trace(_blockchainName, `Blockchain account added to state: ${account.address}`);
    } else {
        // Update account
        object.update(account, stateAccount);
        log.trace(_blockchainName, `Blockchain account updated in state: ${account.address}`);
    }
    wfState.updateBlockchainData(_blockchainName, _blockchainState);
}

/**
 * Gets Ethereum account from the blockchain state by address
 * @private
 * @param {string} address the account address
 * @returns {Object} the Ethereum account
 */
function getAccount(address = null) {
    return _blockchainState.accounts.find(account => account.address === address);
}<|MERGE_RESOLUTION|>--- conflicted
+++ resolved
@@ -11,10 +11,6 @@
     init: initEthereum,
     sendMessage,
     getMessage,
-<<<<<<< HEAD
-    getTransaction,
-=======
->>>>>>> deab3773
     requestSignature,
     requestKeys,
     getBinaryAddress,
@@ -223,12 +219,6 @@
  * @param {blockchainLookupMessageCb} callback function to be called after Whiteflag message lookup
  */
 function getMessage(wfQuery, callback) {
-<<<<<<< HEAD
-    log.trace(_blockchainName, 'Performing query: ' + JSON.stringify(wfQuery));
-
-    // Currently, only transaction hash queries are performed
-=======
->>>>>>> deab3773
     const transactionHash = wfQuery['MetaHeader.transactionHash'];
     log.trace(_blockchainName, `Retrieving message with transaction hash: ${transactionHash}`);
 
