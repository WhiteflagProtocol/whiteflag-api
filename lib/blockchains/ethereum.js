--- conflicted
+++ resolved
@@ -100,46 +100,24 @@
         // Preserve state for module
         _blockchainState = blockchainState;
 
-<<<<<<< HEAD
-        // Log all parameters
+        // Block processing parameters
+        if (ethConfig.blockMaxRetries) _blockMaxRetries = ethConfig.blockMaxRetries;
         if (_blockMaxRetries > 0) log.info(_blockchainName, `Maximum retries for processing a block is set to ${_blockMaxRetries} for each block`);
+        if (ethConfig.transactionBatchSize) _transactionBatchSize = ethConfig.transactionBatchSize;
         log.info(_blockchainName, `Maximum number of transactions in a block that are processed in parallel is set to ${_transactionBatchSize}`);
-        log.info(_blockchainName, `Block retrieval interval is set to ${_blockInterval} ms`);
-        log.info(_blockchainName, `Timeout of RPC calls to Ethereum node is set to ${_rpcTimeout} ms`);
-
-        // Get Chain ID
-        if (ethConfig.chainID) _chainID = ethConfig.chainID;
-        log.info(_blockchainName, `Configured to use Ethereum Chain ID: ${_chainID}`);
-
-        // Block retrieval parameters
-        if (ethConfig.blockRetrievalRestart) _blockRetrievalRestart = ethConfig.blockRetrievalRestart;
-        if (ethConfig.blockMaxRetries) _blockMaxRetries = ethConfig.blockMaxRetries;
-        if (ethConfig.transactionBatchSize) _transactionBatchSize = ethConfig.transactionBatchSize;
-=======
-        // Block processing parameters
-        if (bcConfig.blockMaxRetries) _blockMaxRetries = bcConfig.blockMaxRetries;
-        if (_blockMaxRetries > 0) log.info(_blockchainName, `Maximum retries for processing a block is set to ${_blockMaxRetries} for each block`);
-        if (bcConfig.transactionBatchSize) _transactionBatchSize = bcConfig.transactionBatchSize;
-        log.info(_blockchainName, `Maximum number of transactions in a block that are processed in parallel is set to ${_transactionBatchSize}`);
->>>>>>> efb61f3c
 
         // Block interval time and RPC timeout period
         if (ethConfig.blockRetrievalInterval && ethConfig.blockRetrievalInterval > 500) {
             _blockInterval = ethConfig.blockRetrievalInterval;
         }
-<<<<<<< HEAD
+        log.info(_blockchainName, `Block retrieval interval is set to ${_blockInterval} ms`);
         if (ethConfig.rpcTimeout && ethConfig.rpcTimeout > 500) {
             _rpcTimeout = ethConfig.rpcTimeout;
-=======
-        log.info(_blockchainName, `Block retrieval interval is set to ${_blockInterval} ms`);
-        if (bcConfig.rpcTimeout && bcConfig.rpcTimeout > 500) {
-            _rpcTimeout = bcConfig.rpcTimeout;
->>>>>>> efb61f3c
         }
         log.info(_blockchainName, `Timeout of RPC calls to Ethereum node is set to ${_rpcTimeout} ms`);
 
         // Get Chain ID
-        if (bcConfig.chainID) _chainID = bcConfig.chainID;
+        if (ethConfig.chainID) _chainID = ethConfig.chainID;
         log.info(_blockchainName, `Configured to use Ethereum Chain ID: ${_chainID}`);
 
         // Initialise Ethereum with rpc paramters and ensure the api state is updated
@@ -160,16 +138,10 @@
             log.info(_blockchainName, `Connected to Ethereum node ${rpcCleanURL}`);
 
             // Determine block retrieval range
-<<<<<<< HEAD
+            if (ethConfig.blockRetrievalRestart) _blockRetrievalRestart = ethConfig.blockRetrievalRestart;
             if (ethConfig.blockRetrievalStart && ethConfig.blockRetrievalStart > 0) {
                 log.info(_blockchainName, `Starting block specified in configuration: ${ethConfig.blockRetrievalStart}`);
                 _blockCursor = ethConfig.blockRetrievalStart - 1;
-=======
-            if (bcConfig.blockRetrievalRestart) _blockRetrievalRestart = bcConfig.blockRetrievalRestart;
-            if (bcConfig.blockRetrievalStart && bcConfig.blockRetrievalStart > 0) {
-                log.info(_blockchainName, `Starting block specified in configuration: ${bcConfig.blockRetrievalStart}`);
-                _blockCursor = bcConfig.blockRetrievalStart - 1;
->>>>>>> efb61f3c
             }
             if (ethConfig.blockRetrievalEnd && ethConfig.blockRetrievalEnd > 0) {
                 log.info(_blockchainName, `Ending block specified in configuration: ${ethConfig.blockRetrievalEnd}`);
