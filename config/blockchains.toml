<<<<<<< HEAD
# Whiteflag blockchains configuration file
#
# This configuration file contains Whiteflag protocol related configuration parameters
# Please see `./doc/configuration.md` for a description.
#

[confirmation]
enabled = true
interval = 6000
maxBlockDepth = 8
updateEachBlock = false

[[blockchains]]
name = "ethereum-rinkeby"
module = "ethereum"
active = false
createAccount = false
blockRetrievalInterval = 6000
blockRetrievalStart = 0
blockRetrievalEnd = 0
blockRetrievalRestart = 100
blockMaxRetries = 0
transactionBatchSize = 64
transactionValue = "0"
traceRawTransaction = false
rpcProtocol = "http"
rpcHost = "localhost"
rpcPort = "8545"
rpcPath = ""
username = ""
password = ""

[[blockchains]]
name = "bitcoin-testnet"
module = "bitcoin"
active = true
node = true
testnet = true
blockRetrievalInterval = 20000
blockRetrievalStart = 0
blockRetrievalEnd = 0
blockRetrievalRestart = 1
transactionBatchSize = 1
transactionValue = "0"
traceRawTransaction = false
rpcProtocol = "http"
rpcHost = "localhost"
rpcPort = "8332"
rpcPath = ""
username = ""
password = ""
=======
# Whiteflag blockchains configuration file
#
# This configuration file contains Whiteflag protocol related configuration parameters
# Please see `./doc/configuration.md` for a description.
#

[confirmation]
enabled = true
interval = 6000
maxBlockDepth = 8
updateEachBlock = false

[[blockchains]]
name = "ethereum-rinkeby"
module = "ethereum"
chainID = 4 # Rinkeby
active = false
createAccount = false
blockRetrievalInterval = 6000
blockRetrievalStart = 0
blockRetrievalEnd = 0
blockRetrievalRestart = 100
blockMaxRetries = 0
transactionBatchSize = 64
transactionValue = "0"
traceRawTransaction = false
rpcProtocol = "http"
rpcHost = "localhost"
rpcPort = "8545"
rpcPath = ""
username = ""
password = ""
>>>>>>> 65b82b76
<|MERGE_RESOLUTION|>--- conflicted
+++ resolved
@@ -1,4 +1,3 @@
-<<<<<<< HEAD
 # Whiteflag blockchains configuration file
 #
 # This configuration file contains Whiteflag protocol related configuration parameters
@@ -14,6 +13,7 @@
 [[blockchains]]
 name = "ethereum-rinkeby"
 module = "ethereum"
+chainID = 4 # Rinkeby
 active = false
 createAccount = false
 blockRetrievalInterval = 6000
@@ -49,38 +49,4 @@
 rpcPort = "8332"
 rpcPath = ""
 username = ""
-password = ""
-=======
-# Whiteflag blockchains configuration file
-#
-# This configuration file contains Whiteflag protocol related configuration parameters
-# Please see `./doc/configuration.md` for a description.
-#
-
-[confirmation]
-enabled = true
-interval = 6000
-maxBlockDepth = 8
-updateEachBlock = false
-
-[[blockchains]]
-name = "ethereum-rinkeby"
-module = "ethereum"
-chainID = 4 # Rinkeby
-active = false
-createAccount = false
-blockRetrievalInterval = 6000
-blockRetrievalStart = 0
-blockRetrievalEnd = 0
-blockRetrievalRestart = 100
-blockMaxRetries = 0
-transactionBatchSize = 64
-transactionValue = "0"
-traceRawTransaction = false
-rpcProtocol = "http"
-rpcHost = "localhost"
-rpcPort = "8545"
-rpcPath = ""
-username = ""
-password = ""
->>>>>>> 65b82b76
+password = ""