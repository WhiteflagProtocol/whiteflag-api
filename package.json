{
    "name": "whiteflag-api",
    "version": "1.0.0-alpha.2",
    "description": "Implementation of the Whiteflag protocol API layer that provides an interface with the Whiteflag messaging network on one or more underlying blockchains",
    "license": "CC0-1.0",
    "dependencies": {
        "body-parser": "^1.19.0",
        "cors": "^2.8.5",
<<<<<<< HEAD
        "bs58": "^4.0.1",
        "bitcoinjs-lib": "^4.0.2",
        "ethereumjs-tx": "^1.3.7",
        "ethereumjs-util": "^6.0.0",
        "express": "^4.16.4",
        "express-basic-auth": "^1.1.6",
=======
        "ethereumjs-tx": "^2.0.0",
        "ethereumjs-util": "^6.1.0",
        "express": "^4.17.1",
        "express-basic-auth": "^1.2.0",
>>>>>>> 65b82b76
        "jsonschema": "^1.2.4",
        "jsonwebtoken": "^8.5.1",
        "key-encoder": "^1.1.7",
        "mongodb": "^2.2.36",
        "socket.io": "^2.2.0",
        "toml": "^3.0.0",
        "web3": "^1.0.0-beta.55"
    },
    "devDependencies": {
        "eslint": "^6.0.1",
        "semver": "^6.2.0",
        "mocha": "^6.1.4",
        "cloc": "^2.5.0",
        "license-checker": "^25.0.1"
    },
    "homepage": "https://github.com/WhiteflagProtocol/whiteflag-api#readme",
    "repository": {
        "type": "git",
        "url": "https://github.com/WhiteflagProtocol/whiteflag-api.git"
    },
    "bugs": {
        "url": "https://github.com/WhiteflagProtocol/whiteflag-api/issues"
    },
    "directories": {
        "lib": "./lib",
        "test": "./test",
        "doc": "./doc"
    },
    "scripts": {
        "start": "node whiteflag.js",
        "test": "mocha --recursive",
        "count": "cloc --exclude-dir=node_modules,.vscode --exclude-list-file=.clocignore --by-file lib",
        "count-all": "cloc --exclude-dir=node_modules,.vscode --exclude-list-file=.clocignore .",
        "licenses": "license-checker --summary"
    },
    "engines": {
        "node": "10.x.x"
    }
}<|MERGE_RESOLUTION|>--- conflicted
+++ resolved
@@ -6,19 +6,12 @@
     "dependencies": {
         "body-parser": "^1.19.0",
         "cors": "^2.8.5",
-<<<<<<< HEAD
         "bs58": "^4.0.1",
         "bitcoinjs-lib": "^4.0.2",
-        "ethereumjs-tx": "^1.3.7",
-        "ethereumjs-util": "^6.0.0",
-        "express": "^4.16.4",
-        "express-basic-auth": "^1.1.6",
-=======
         "ethereumjs-tx": "^2.0.0",
         "ethereumjs-util": "^6.1.0",
         "express": "^4.17.1",
         "express-basic-auth": "^1.2.0",
->>>>>>> 65b82b76
         "jsonschema": "^1.2.4",
         "jsonwebtoken": "^8.5.1",
         "key-encoder": "^1.1.7",
