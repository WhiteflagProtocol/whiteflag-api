{
    "name": "whiteflag-api",
    "version": "1.1.0-dev",
    "description": "Implementation of the Whiteflag protocol API layer that provides an interface with the Whiteflag messaging network on one or more underlying blockchains",
    "keywords": [
        "whiteflag",
        "protocol",
        "blockchain",
        "api"
    ],
    "license": "CC0-1.0",
    "dependencies": {
<<<<<<< HEAD
        "bitcoinjs-lib": "^6.1.6",
        "body-parser": "^1.20.3",
=======
        "bitcoinjs-lib": "^6.1.7",
        "body-parser": "^2.2.0",
>>>>>>> 03aae1d1
        "bs58": "^5.0.0",
        "cors": "^2.8.5",
        "ethereumjs-tx": "^2.1.2",
        "ethereumjs-util": "^7.1.5",
<<<<<<< HEAD
        "express": "^4.21.0",
=======
        "express": "^4.21.2",
>>>>>>> 03aae1d1
        "express-basic-auth": "^1.2.1",
        "jsonschema": "^1.5.0",
        "jsonwebtoken": "^9.0.2",
        "keccak": "3.0.4",
        "key-encoder": "^2.0.3",
<<<<<<< HEAD
        "mongodb": "^3.6.12",
        "@polkadot/api": "^13.2.1",
        "simpl.db": "^2.13.0",
        "socket.io": "^4.8.0",
=======
        "mongodb": "^3.7.4",
        "@polkadot/api": "^13.2.1",
        "simpl.db": "^2.13.0",
        "socket.io": "^4.8.1",
>>>>>>> 03aae1d1
        "toml": "^3.0.0",
        "web3": "^1.10.4"
    },
    "devDependencies": {
        "cloc": "^2.9.0",
<<<<<<< HEAD
        "eslint": "^9.7.0",
        "jsdoc": "^4.0.3",
        "license-checker": "^25.0.1",
        "mocha": "^10.7.0",
        "semver": "^7.6.3",
=======
        "eslint": "^9.33.0",
        "jsdoc": "^4.0.4",
        "license-checker": "^25.0.1",
        "mocha": "^11.7.1",
        "semver": "^7.7.2",
>>>>>>> 03aae1d1
        "widdershins": "^4.0.1"
    },
    "resolutions": {
    },
    "homepage": "https://api.whiteflagprotocol.org/",
    "repository": {
        "type": "git",
        "url": "https://github.com/WhiteflagProtocol/whiteflag-api.git"
    },
    "bugs": {
        "url": "https://github.com/WhiteflagProtocol/whiteflag-api/issues"
    },
    "directories": {
        "lib": "./lib",
        "test": "./test",
        "doc": "./docs",
        "man": "./docs/man"
    },
    "main": "main.js",
    "bin": {
        "whiteflag-api": "./main.js",
        "wfapi": "./main.js"
    },
    "scripts": {
        "start": "node main.js",
        "test": "mocha --recursive",
        "doc:src": "rm -rf docs/jsdoc/* && jsdoc -c .jsdoc.json",
        "doc:openapi": "widdershins --shallowSchemas -c static/openapi.json -o docs/md/openapi.md",
        "build:doc": "npm run doc:openapi && npm run doc:src",
        "build": "npm run build:doc",
        "count": "cloc --exclude-dir=node_modules,.vscode --exclude-list-file=.clocignore --by-file lib",
        "count-all": "cloc --exclude-dir=node_modules,.vscode --exclude-list-file=.clocignore .",
        "licenses": "license-checker --summary"
    },
    "engines": {
        "node": ">=20.19.x"
    }
}<|MERGE_RESOLUTION|>--- conflicted
+++ resolved
@@ -10,56 +10,32 @@
     ],
     "license": "CC0-1.0",
     "dependencies": {
-<<<<<<< HEAD
-        "bitcoinjs-lib": "^6.1.6",
-        "body-parser": "^1.20.3",
-=======
         "bitcoinjs-lib": "^6.1.7",
         "body-parser": "^2.2.0",
->>>>>>> 03aae1d1
         "bs58": "^5.0.0",
         "cors": "^2.8.5",
         "ethereumjs-tx": "^2.1.2",
         "ethereumjs-util": "^7.1.5",
-<<<<<<< HEAD
-        "express": "^4.21.0",
-=======
         "express": "^4.21.2",
->>>>>>> 03aae1d1
         "express-basic-auth": "^1.2.1",
         "jsonschema": "^1.5.0",
         "jsonwebtoken": "^9.0.2",
         "keccak": "3.0.4",
         "key-encoder": "^2.0.3",
-<<<<<<< HEAD
-        "mongodb": "^3.6.12",
-        "@polkadot/api": "^13.2.1",
-        "simpl.db": "^2.13.0",
-        "socket.io": "^4.8.0",
-=======
         "mongodb": "^3.7.4",
         "@polkadot/api": "^13.2.1",
         "simpl.db": "^2.13.0",
         "socket.io": "^4.8.1",
->>>>>>> 03aae1d1
         "toml": "^3.0.0",
         "web3": "^1.10.4"
     },
     "devDependencies": {
         "cloc": "^2.9.0",
-<<<<<<< HEAD
-        "eslint": "^9.7.0",
-        "jsdoc": "^4.0.3",
-        "license-checker": "^25.0.1",
-        "mocha": "^10.7.0",
-        "semver": "^7.6.3",
-=======
         "eslint": "^9.33.0",
         "jsdoc": "^4.0.4",
         "license-checker": "^25.0.1",
         "mocha": "^11.7.1",
         "semver": "^7.7.2",
->>>>>>> 03aae1d1
         "widdershins": "^4.0.1"
     },
     "resolutions": {
