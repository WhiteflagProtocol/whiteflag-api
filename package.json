{
    "name": "whiteflag-api",
    "version": "1.0.0-alpha.4-dev",
    "description": "Implementation of the Whiteflag protocol API layer that provides an interface with the Whiteflag messaging network on one or more underlying blockchains",
    "license": "CC0-1.0",
    "dependencies": {
        "body-parser": "^1.19.0",
        "cors": "^2.8.5",
<<<<<<< HEAD
        "bs58": "^4.0.1",
        "bitcoinjs-lib": "^4.0.2",
        "ethereumjs-tx": "^2.0.0",
=======
        "ethereumjs-tx": "^2.1.1",
>>>>>>> 24802c32
        "ethereumjs-util": "^6.1.0",
        "express": "^4.17.1",
        "express-basic-auth": "^1.2.0",
        "jsonschema": "^1.2.4",
        "jsonwebtoken": "^8.5.1",
        "key-encoder": "^1.1.7",
        "mongodb": "^2.2.36",
        "socket.io": "^2.3.0",
        "toml": "^3.0.0",
        "web3": "^2.0.0-alpha.1"
    },
    "devDependencies": {
        "eslint": "^6.0.1",
        "semver": "^6.2.0",
        "mocha": "^6.1.4",
        "cloc": "^2.5.0",
        "license-checker": "^25.0.1"
    },
    "homepage": "https://github.com/WhiteflagProtocol/whiteflag-api#readme",
    "repository": {
        "type": "git",
        "url": "https://github.com/WhiteflagProtocol/whiteflag-api.git"
    },
    "bugs": {
        "url": "https://github.com/WhiteflagProtocol/whiteflag-api/issues"
    },
    "directories": {
        "lib": "./lib",
        "test": "./test",
        "doc": "./doc"
    },
    "scripts": {
        "start": "node whiteflag.js",
        "test": "mocha --recursive",
        "count": "cloc --exclude-dir=node_modules,.vscode --exclude-list-file=.clocignore --by-file lib",
        "count-all": "cloc --exclude-dir=node_modules,.vscode --exclude-list-file=.clocignore .",
        "licenses": "license-checker --summary"
    },
    "engines": {
        "node": "10.x.x"
    }
}<|MERGE_RESOLUTION|>--- conflicted
+++ resolved
@@ -6,13 +6,9 @@
     "dependencies": {
         "body-parser": "^1.19.0",
         "cors": "^2.8.5",
-<<<<<<< HEAD
         "bs58": "^4.0.1",
         "bitcoinjs-lib": "^4.0.2",
-        "ethereumjs-tx": "^2.0.0",
-=======
         "ethereumjs-tx": "^2.1.1",
->>>>>>> 24802c32
         "ethereumjs-util": "^6.1.0",
         "express": "^4.17.1",
         "express-basic-auth": "^1.2.0",
