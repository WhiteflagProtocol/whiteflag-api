--- conflicted
+++ resolved
@@ -12,15 +12,10 @@
     "dependencies": {
         "body-parser": "^1.19.0",
         "cors": "^2.8.5",
-<<<<<<< HEAD
         "bs58": "^4.0.1",
         "bitcoinjs-lib": "^4.0.2",
-        "ethereumjs-tx": "^2.1.1",
-        "ethereumjs-util": "^6.1.0",
-=======
         "ethereumjs-tx": "^2.1.2",
         "ethereumjs-util": "^6.2.0",
->>>>>>> 4692a3b4
         "express": "^4.17.1",
         "express-basic-auth": "^1.2.0",
         "jsonschema": "^1.2.5",
