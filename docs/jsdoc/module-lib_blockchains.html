<!DOCTYPE html>
<html lang="en">
<head>
    <meta charset="utf-8">
    <title>JSDoc: Module: lib/blockchains</title>

    <script src="scripts/prettify/prettify.js"> </script>
    <script src="scripts/prettify/lang-css.js"> </script>
    <!--[if lt IE 9]>
      <script src="//html5shiv.googlecode.com/svn/trunk/html5.js"></script>
    <![endif]-->
    <link type="text/css" rel="stylesheet" href="styles/prettify-tomorrow.css">
    <link type="text/css" rel="stylesheet" href="styles/jsdoc-default.css">
</head>

<body>

<div id="main">

    <h1 class="page-title">Module: lib/blockchains</h1>

    




<section>

<header>
    
        
            
        
    
</header>

<article>
    <div class="container-overview">
    
        
            <div class="description"><p>Module with the blockchain abstraction layer to connect with multiple blockchains</p></div>
        

        
            















<dl class="details">

    

    

    

    

    

    

    

    

    

    

    

    

    
    <dt class="tag-source">Source:</dt>
    <dd class="tag-source"><ul class="dummy"><li>
        <a href="blockchains.js.html">blockchains.js</a>, <a href="blockchains.js.html#line2">line 2</a>
    </li></ul></dd>
    

    
    <dt class="tag-tutorial">Tutorials:</dt>
    <dd class="tag-tutorial">
        <ul>
            <li><a href="tutorial-installation.html">installation</a></li>
        
            <li><a href="tutorial-configuration.html">configuration</a></li>
        
            <li><a href="tutorial-modules.html">modules</a></li>
        </ul>
    </dd>
    

    

    
</dl>




















        
    
    </div>

    

    

    

    

    

    

    

    
        <h3 class="subsection-title">Methods</h3>

        
            

    

    
    <h4 class="name" id="~checkMessageConfirmation"><span class="type-signature">(inner) </span>checkMessageConfirmation<span class="signature">(message)</span><span class="type-signature"></span></h4>
    

    



<div class="description">
    <p>Checks the message conformation against current block height</p>
</div>









    <h5>Parameters:</h5>
    

<table class="params">
    <thead>
    <tr>
        
        <th>Name</th>
        

        <th>Type</th>

        

        

        <th class="last">Description</th>
    </tr>
    </thead>

    <tbody>
    

        <tr>
            
                <td class="name"><code>message</code></td>
            

            <td class="type">
            
                
<span class="param-type">Object</span>


            
            </td>

            

            

            <td class="description last"><p>the message data on the confirmation queue</p></td>
        </tr>

    
    </tbody>
</table>






<dl class="details">

    

    

    

    

    

    

    

    

    

    

    

    

    
    <dt class="tag-source">Source:</dt>
    <dd class="tag-source"><ul class="dummy"><li>
        <a href="blockchains.js.html">blockchains.js</a>, <a href="blockchains.js.html#line655">line 655</a>
    </li></ul></dd>
    

    

    

    
</dl>




















        
            

    

    
    <h4 class="name" id="~getMessage"><span class="type-signature">(inner) </span>getMessage<span class="signature">(wfQuery, callback)</span><span class="type-signature"></span></h4>
    

    



<div class="description">
    <p>Performs a simple query to find a message by transaction hash</p>
</div>









    <h5>Parameters:</h5>
    

<table class="params">
    <thead>
    <tr>
        
        <th>Name</th>
        

        <th>Type</th>

        

        

        <th class="last">Description</th>
    </tr>
    </thead>

    <tbody>
    

        <tr>
            
                <td class="name"><code>wfQuery</code></td>
            

            <td class="type">
            
                
<span class="param-type">Object</span>


            
            </td>

            

            

            <td class="description last"><p>the property of the transaction to look up</p></td>
        </tr>

    

        <tr>
            
                <td class="name"><code>callback</code></td>
            

            <td class="type">
            
                
<span class="param-type">function</span>


            
            </td>

            

            

            <td class="description last"><p>function to be called upon completion</p></td>
        </tr>

    
    </tbody>
</table>






<dl class="details">

    

    

    

    

    

    

    

    

    

    

    

    

    
    <dt class="tag-source">Source:</dt>
    <dd class="tag-source"><ul class="dummy"><li>
        <a href="blockchains.js.html">blockchains.js</a>, <a href="blockchains.js.html#line191">line 191</a>
    </li></ul></dd>
    

    

    

    
</dl>




















        
            

    

    
    <h4 class="name" id="~removeMessageConfirmation"><span class="type-signature">(inner) </span>removeMessageConfirmation<span class="signature">(message)</span><span class="type-signature"></span></h4>
    

    



<div class="description">
    <p>Removes the message from the confirmation queue</p>
</div>









    <h5>Parameters:</h5>
    

<table class="params">
    <thead>
    <tr>
        
        <th>Name</th>
        

        <th>Type</th>

        

        

        <th class="last">Description</th>
    </tr>
    </thead>

    <tbody>
    

        <tr>
            
                <td class="name"><code>message</code></td>
            

            <td class="type">
            
                
<span class="param-type">Object</span>


            
            </td>

            

            

            <td class="description last"><p>the message data on the confirmation queue</p></td>
        </tr>

    
    </tbody>
</table>






<dl class="details">

    

    

    

    

    

    

    

    

    

    

    

    

    
    <dt class="tag-source">Source:</dt>
    <dd class="tag-source"><ul class="dummy"><li>
        <a href="blockchains.js.html">blockchains.js</a>, <a href="blockchains.js.html#line634">line 634</a>
    </li></ul></dd>
    

    

    

    
</dl>




















        
            

    

    
    <h4 class="name" id="~requestSignature"><span class="type-signature">(inner) </span>requestSignature<span class="signature">(signPayload, blockchain, callback)</span><span class="type-signature"></span></h4>
    

    



<div class="description">
    <p>Requests a Whiteflag signature for a specific blockchain address</p>
</div>









    <h5>Parameters:</h5>
    

<table class="params">
    <thead>
    <tr>
        
        <th>Name</th>
        

        <th>Type</th>

        

        

        <th class="last">Description</th>
    </tr>
    </thead>

    <tbody>
    

        <tr>
            
                <td class="name"><code>signPayload</code></td>
            

            <td class="type">
            
                
<span class="param-type">Object</span>


            
            </td>

            

            

            <td class="description last"><p>the JWS payload for the Whiteflag signature</p></td>
        </tr>

    

        <tr>
            
                <td class="name"><code>blockchain</code></td>
            

            <td class="type">
            
                
<span class="param-type">string</span>


            
            </td>

            

            

            <td class="description last"><p>the blockchain for which the signature is requested</p></td>
        </tr>

    

        <tr>
            
                <td class="name"><code>callback</code></td>
            

            <td class="type">
            
                
<span class="param-type">function</span>


            
            </td>

            

            

            <td class="description last"><p>function to be called upon completion</p></td>
        </tr>

    
    </tbody>
</table>






<dl class="details">

    

    

    

    

    

    

    

    

    

    

    

    

    
    <dt class="tag-source">Source:</dt>
    <dd class="tag-source"><ul class="dummy"><li>
        <a href="blockchains.js.html">blockchains.js</a>, <a href="blockchains.js.html#line234">line 234</a>
    </li></ul></dd>
    

    

    

    
</dl>




















        
            

    

    
    <h4 class="name" id="~sendMessage"><span class="type-signature">(inner) </span>sendMessage<span class="signature">(wfMessage, callback)</span><span class="type-signature"></span></h4>
    

    



<div class="description">
    <p>Sends an encoded message to the blockchain defined in the metaheader</p>
</div>









    <h5>Parameters:</h5>
    

<table class="params">
    <thead>
    <tr>
        
        <th>Name</th>
        

        <th>Type</th>

        

        

        <th class="last">Description</th>
    </tr>
    </thead>

    <tbody>
    

        <tr>
            
                <td class="name"><code>wfMessage</code></td>
            

            <td class="type">
            
                
<span class="param-type">wfMessage</span>


            
            </td>

            

            

            <td class="description last"><p>the Whiteflag message to be sent on the blockchain</p></td>
        </tr>

    

        <tr>
            
                <td class="name"><code>callback</code></td>
            

            <td class="type">
            
                
<span class="param-type">function</span>


            
            </td>

            

            

            <td class="description last"><p>function to be called upon completion</p></td>
        </tr>

    
    </tbody>
</table>






<dl class="details">

    

    

    

    

    

    

    

    

    

    

    

    

    
    <dt class="tag-source">Source:</dt>
    <dd class="tag-source"><ul class="dummy"><li>
        <a href="blockchains.js.html">blockchains.js</a>, <a href="blockchains.js.html#line132">line 132</a>
    </li></ul></dd>
    

    

    

    
</dl>




















        
    

    
        <h3 class="subsection-title">Type Definitions</h3>

        
                
<h4 class="name" id="~binaryAddress">binaryAddress</h4>




<div class="description">
    <p>Requests a blockchain address in binary encoded form</p>
</div>



    <h5>Type:</h5>
    <ul>
        <li>
            
<span class="param-type">Buffer</span>


        </li>
    </ul>





<dl class="details">

    

    

    

    

    

    

    

    

    

    

    

    

    
    <dt class="tag-source">Source:</dt>
    <dd class="tag-source"><ul class="dummy"><li>
        <a href="blockchains.js.html">blockchains.js</a>, <a href="blockchains.js.html#line319">line 319</a>
    </li></ul></dd>
    

    

    

    
</dl>






            
                

    

    
    <h4 class="name" id="~blockchainBinaryAddressCb"><span class="type-signature"></span>blockchainBinaryAddressCb<span class="signature">(err, originatorKeyObj)</span><span class="type-signature"></span></h4>
    

    



<div class="description">
    <p>Callback returning the originator keys</p>
</div>









    <h5>Parameters:</h5>
    

<table class="params">
    <thead>
    <tr>
        
        <th>Name</th>
        

        <th>Type</th>

        

        

        <th class="last">Description</th>
    </tr>
    </thead>

    <tbody>
    

        <tr>
            
                <td class="name"><code>err</code></td>
            

            <td class="type">
            
                
<span class="param-type">Error</span>


            
            </td>

            

            

            <td class="description last"><p>error object if any error</p></td>
        </tr>

    

        <tr>
            
                <td class="name"><code>originatorKeyObj</code></td>
            

            <td class="type">
            
                
<span class="param-type">buffer</span>


            
            </td>

            

            

            <td class="description last"><p>the originator address and keys</p></td>
        </tr>

    
    </tbody>
</table>






<dl class="details">

    

    

    

    

    

    

    

    

    

    

    

    

    
    <dt class="tag-source">Source:</dt>
    <dd class="tag-source"><ul class="dummy"><li>
        <a href="blockchains.js.html">blockchains.js</a>, <a href="blockchains.js.html#line350">line 350</a>
    </li></ul></dd>
    

    

    

    
</dl>




















            
                

    

    
    <h4 class="name" id="~blockchainInitCb"><span class="type-signature"></span>blockchainInitCb<span class="signature">(err, blockchain)</span><span class="type-signature"></span></h4>
    

    



<div class="description">
    <p>Callback after intitialising specific blockchain module</p>
</div>









    <h5>Parameters:</h5>
    

<table class="params">
    <thead>
    <tr>
        
        <th>Name</th>
        

        <th>Type</th>

        

        

        <th class="last">Description</th>
    </tr>
    </thead>

    <tbody>
    

        <tr>
            
                <td class="name"><code>err</code></td>
            

            <td class="type">
            
                
<span class="param-type">Error</span>


            
            </td>

            

            

            <td class="description last"><p>error object if any error</p></td>
        </tr>

    

        <tr>
            
                <td class="name"><code>blockchain</code></td>
            

            <td class="type">
            
                
<span class="param-type">string</span>


            
            </td>

            

            

            <td class="description last"><p>name of the blockchain</p></td>
        </tr>

    
    </tbody>
</table>






<dl class="details">

    

    

    

    

    

    

    

    

    

    

    

    

    
    <dt class="tag-source">Source:</dt>
    <dd class="tag-source"><ul class="dummy"><li>
        <a href="blockchains.js.html">blockchains.js</a>, <a href="blockchains.js.html#line120">line 120</a>
    </li></ul></dd>
    

    

    

    
</dl>




















            
                

    

    
    <h4 class="name" id="~blockchainLookupMessageCb"><span class="type-signature"></span>blockchainLookupMessageCb<span class="signature">(err, wfMessage)</span><span class="type-signature"></span></h4>
    

    



<div class="description">
    <p>Callback after Whiteflag message lookup</p>
</div>









    <h5>Parameters:</h5>
    

<table class="params">
    <thead>
    <tr>
        
        <th>Name</th>
        

        <th>Type</th>

        

        

        <th class="last">Description</th>
    </tr>
    </thead>

    <tbody>
    

        <tr>
            
                <td class="name"><code>err</code></td>
            

            <td class="type">
            
                
<span class="param-type">Error</span>


            
            </td>

            

            

            <td class="description last"><p>error object if any error</p></td>
        </tr>

    

        <tr>
            
                <td class="name"><code>wfMessage</code></td>
            

            <td class="type">
            
                
<span class="param-type">array</span>


            
            </td>

            

            

            <td class="description last"><p>the Whiteflag message if found</p></td>
        </tr>

    
    </tbody>
</table>






<dl class="details">

    

    

    

    

    

    

    

    

    

    

    

    

    
    <dt class="tag-source">Source:</dt>
    <dd class="tag-source"><ul class="dummy"><li>
        <a href="blockchains.js.html">blockchains.js</a>, <a href="blockchains.js.html#line222">line 222</a>
    </li></ul></dd>
    

    

    

    
</dl>




















            
                

    

    
    <h4 class="name" id="~blockchainRequestKeysCb"><span class="type-signature"></span>blockchainRequestKeysCb<span class="signature">(err, originatorKeys)</span><span class="type-signature"></span></h4>
    

    



<div class="description">
    <p>Callback returning the originator keys</p>
</div>









    <h5>Parameters:</h5>
    

<table class="params">
    <thead>
    <tr>
        
        <th>Name</th>
        

        <th>Type</th>

        

        

        <th class="last">Description</th>
    </tr>
    </thead>

    <tbody>
    

        <tr>
            
                <td class="name"><code>err</code></td>
            

            <td class="type">
            
                
<span class="param-type">Error</span>


            
            </td>

            

            

            <td class="description last"><p>error object if any error</p></td>
        </tr>

    

        <tr>
            
                <td class="name"><code>originatorKeys</code></td>
            

            <td class="type">
            
                
<span class="param-type">originatorKeys</span>


            
            </td>

            

            

            <td class="description last"><p>the originator address and keys</p></td>
        </tr>

    
    </tbody>
</table>






<dl class="details">

    

    

    

    

    

    

    

    

    

    

    

    

    
    <dt class="tag-source">Source:</dt>
    <dd class="tag-source"><ul class="dummy"><li>
        <a href="blockchains.js.html">blockchains.js</a>, <a href="blockchains.js.html#line307">line 307</a>
    </li></ul></dd>
    

    

    

    
</dl>




















            
                

    

    
    <h4 class="name" id="~blockchainRequestSignatureCb"><span class="type-signature"></span>blockchainRequestSignatureCb<span class="signature">(err, wfSignature)</span><span class="type-signature"></span></h4>
    

    



<div class="description">
    <p>Callback returning the Whiteflag signature</p>
</div>









    <h5>Parameters:</h5>
    

<table class="params">
    <thead>
    <tr>
        
        <th>Name</th>
        

        <th>Type</th>

        

        

        <th class="last">Description</th>
    </tr>
    </thead>

    <tbody>
    

        <tr>
            
                <td class="name"><code>err</code></td>
            

            <td class="type">
            
                
<span class="param-type">Error</span>


            
            </td>

            

            

            <td class="description last"><p>error object if any error</p></td>
        </tr>

    

        <tr>
            
                <td class="name"><code>wfSignature</code></td>
            

            <td class="type">
            
                
<span class="param-type">Object</span>


            
            </td>

            

            

            <td class="description last"><p>Whiteflag signature</p></td>
        </tr>

    
    </tbody>
</table>






<dl class="details">

    

    

    

    

    

    

    

    

    

    

    

    

    
    <dt class="tag-source">Source:</dt>
    <dd class="tag-source"><ul class="dummy"><li>
        <a href="blockchains.js.html">blockchains.js</a>, <a href="blockchains.js.html#line266">line 266</a>
    </li></ul></dd>
    

    

    

    
</dl>




















            
                
<h4 class="name" id="~blockchains">blockchains</h4>




<div class="description">
    <p>Initialises configured blockchains</p>
</div>



    <h5>Type:</h5>
    <ul>
        <li>
            
<span class="param-type">Array</span>


        </li>
    </ul>





<dl class="details">

    

    

    

    

    

    

    

    

    

    

    

    

    
    <dt class="tag-source">Source:</dt>
    <dd class="tag-source"><ul class="dummy"><li>
        <a href="blockchains.js.html">blockchains.js</a>, <a href="blockchains.js.html#line61">line 61</a>
    </li></ul></dd>
    

    

    

    
</dl>






            
                

    

    
    <h4 class="name" id="~blockchainSendMessageCb"><span class="type-signature"></span>blockchainSendMessageCb<span class="signature">(err, transactionHash, blockNumber)</span><span class="type-signature"></span></h4>
    

    



<div class="description">
    <p>Callback after sending Whiteflag message</p>
</div>









    <h5>Parameters:</h5>
    

<table class="params">
    <thead>
    <tr>
        
        <th>Name</th>
        

        <th>Type</th>

        

        

        <th class="last">Description</th>
    </tr>
    </thead>

    <tbody>
    

        <tr>
            
                <td class="name"><code>err</code></td>
            

            <td class="type">
            
                
<span class="param-type">Error</span>


            
            </td>

            

            

            <td class="description last"><p>error object if any error</p></td>
        </tr>

    

        <tr>
            
                <td class="name"><code>transactionHash</code></td>
            

            <td class="type">
            
                
<span class="param-type">string</span>


            
            </td>

            

            

            <td class="description last"><p>the hexadecial representation of the transaction hash of the sent message</p></td>
        </tr>

    

        <tr>
            
                <td class="name"><code>blockNumber</code></td>
            

            <td class="type">
            
                
<span class="param-type">number</span>


            
            </td>

            

            

            <td class="description last"><p>the block number of the sent message</p></td>
        </tr>

    
    </tbody>
</table>






<dl class="details">

    

    

    

    

    

    

    

    

    

    

    

    

    
    <dt class="tag-source">Source:</dt>
    <dd class="tag-source"><ul class="dummy"><li>
        <a href="blockchains.js.html">blockchains.js</a>, <a href="blockchains.js.html#line172">line 172</a>
    </li></ul></dd>
    

    

    

    
</dl>




















            
                
<h4 class="name" id="~blockNumber">blockNumber</h4>




<div class="description">
    <p>Transfers value from one blockchain address to an other address</p>
</div>



    <h5>Type:</h5>
    <ul>
        <li>
            
<span class="param-type">string</span>


        </li>
    </ul>





<dl class="details">

    

    

    

    

    

    

    

    

    

    

    

    

    
    <dt class="tag-source">Source:</dt>
    <dd class="tag-source"><ul class="dummy"><li>
        <a href="blockchains.js.html">blockchains.js</a>, <a href="blockchains.js.html#line362">line 362</a>
    </li></ul></dd>
    

    

    

    
</dl>






            
                
<h4 class="name" id="~originatorKeys">originatorKeys</h4>




<div class="description">
    <p>Requests the address and correctly encoded pubic key for an originator</p>
</div>



    <h5>Type:</h5>
    <ul>
        <li>
            
<span class="param-type">Object</span>


        </li>
    </ul>





<dl class="details">

    

    

    

    

    

    

    

    

    

    

    

    

    
    <dt class="tag-source">Source:</dt>
    <dd class="tag-source"><ul class="dummy"><li>
        <a href="blockchains.js.html">blockchains.js</a>, <a href="blockchains.js.html#line278">line 278</a>
    </li></ul></dd>
    

    

    

    
</dl>






            
                

    

    
    <h4 class="name" id="~result"><span class="type-signature"></span>result<span class="signature">(account, address, blockchain, callback)</span><span class="type-signature"></span></h4>
    

    



<div class="description">
    <p>Updates blockchain account</p>
</div>









    <h5>Parameters:</h5>
    

<table class="params">
    <thead>
    <tr>
        
        <th>Name</th>
        

        <th>Type</th>

        

        

        <th class="last">Description</th>
    </tr>
    </thead>

    <tbody>
    

        <tr>
            
                <td class="name"><code>account</code></td>
            

            <td class="type">
            
                
<span class="param-type">Object</span>


            
            </td>

            

            

            <td class="description last"><p>the blockchain account to be updated</p></td>
        </tr>

    

        <tr>
            
                <td class="name"><code>address</code></td>
            

            <td class="type">
            
                
<span class="param-type">string</span>


            
            </td>

            

            

            <td class="description last"><p>the address of the account to be updated</p></td>
        </tr>

    

        <tr>
            
                <td class="name"><code>blockchain</code></td>
            

            <td class="type">
            
                
<span class="param-type">string</span>


            
            </td>

            

            

            <td class="description last"><p>the blockchain for which the account needs to be updated</p></td>
        </tr>

    

        <tr>
            
                <td class="name"><code>callback</code></td>
            

            <td class="type">
            
                
<span class="param-type">blockchainCreateAccountCb</span>


            
            </td>

            

            

            <td class="description last"><p>function to be called upon completion</p></td>
        </tr>

    
    </tbody>
</table>






<dl class="details">

    

    

    

    

    

    

    

    

    

    

    

    

    
    <dt class="tag-source">Source:</dt>
    <dd class="tag-source"><ul class="dummy"><li>
<<<<<<< HEAD
        <a href="blockchains.js.html">blockchains.js</a>, <a href="blockchains.js.html#line452">line 452</a>
=======
        <a href="blockchains.js.html">blockchains.js</a>, <a href="blockchains.js.html#line399">line 399</a>
>>>>>>> afbef63e
    </li></ul></dd>
    

    

    

    
</dl>




















            
                

    

    
    <h4 class="name" id="~result"><span class="type-signature"></span>result<span class="signature">(address, blockchain, callback)</span><span class="type-signature"></span></h4>
    

    



<div class="description">
    <p>Deletes blockchain account</p>
</div>









    <h5>Parameters:</h5>
    

<table class="params">
    <thead>
    <tr>
        
        <th>Name</th>
        

        <th>Type</th>

        

        

        <th class="last">Description</th>
    </tr>
    </thead>

    <tbody>
    

        <tr>
            
                <td class="name"><code>address</code></td>
            

            <td class="type">
            
                
<span class="param-type">string</span>


            
            </td>

            

            

            <td class="description last"><p>the blockchain account address</p></td>
        </tr>

    

        <tr>
            
                <td class="name"><code>blockchain</code></td>
            

            <td class="type">
            
                
<span class="param-type">string</span>


            
            </td>

            

            

            <td class="description last"><p>the blockchain for which the account needs to be deleted</p></td>
        </tr>

    

        <tr>
            
                <td class="name"><code>callback</code></td>
            

            <td class="type">
            
                
<span class="param-type">blockchainDeleteAccountCb</span>


            
            </td>

            

            

            <td class="description last"><p>function to be called upon completion</p></td>
        </tr>

    
    </tbody>
</table>






<dl class="details">

    

    

    

    

    

    

    

    

    

    

    

    

    
    <dt class="tag-source">Source:</dt>
    <dd class="tag-source"><ul class="dummy"><li>
<<<<<<< HEAD
        <a href="blockchains.js.html">blockchains.js</a>, <a href="blockchains.js.html#line493">line 493</a>
=======
        <a href="blockchains.js.html">blockchains.js</a>, <a href="blockchains.js.html#line432">line 432</a>
>>>>>>> afbef63e
    </li></ul></dd>
    

    

    

    
</dl>




















            
                

    

    
    <h4 class="name" id="~result"><span class="type-signature"></span>result<span class="signature">(blockchain, privateKey, callback)</span><span class="type-signature"></span></h4>
    

    



<div class="description">
    <p>Creates blockchain account</p>
</div>









    <h5>Parameters:</h5>
    

<table class="params">
    <thead>
    <tr>
        
        <th>Name</th>
        

        <th>Type</th>

        

        

        <th class="last">Description</th>
    </tr>
    </thead>

    <tbody>
    

        <tr>
            
                <td class="name"><code>blockchain</code></td>
            

            <td class="type">
            
                
<span class="param-type">string</span>


            
            </td>

            

            

            <td class="description last"><p>the blockchain for which account needs to be created</p></td>
        </tr>

    

        <tr>
            
                <td class="name"><code>privateKey</code></td>
            

            <td class="type">
            
                
<span class="param-type">string</span>


            
            </td>

            

            

            <td class="description last"><p>hexadecimal encoded private key</p></td>
        </tr>

    

        <tr>
            
                <td class="name"><code>callback</code></td>
            

            <td class="type">
            
                
<span class="param-type">blockchainCreateAccountCb</span>


            
            </td>

            

            

            <td class="description last"><p>function to be called upon completion</p></td>
        </tr>

    
    </tbody>
</table>






<dl class="details">

    

    

    

    

    

    

    

    

    

    

    

    

    
    <dt class="tag-source">Source:</dt>
    <dd class="tag-source"><ul class="dummy"><li>
<<<<<<< HEAD
        <a href="blockchains.js.html">blockchains.js</a>, <a href="blockchains.js.html#line419">line 419</a>
=======
        <a href="blockchains.js.html">blockchains.js</a>, <a href="blockchains.js.html#line467">line 467</a>
>>>>>>> afbef63e
    </li></ul></dd>
    

    

    

    
</dl>




















            
    

    
</article>

</section>




</div>

<nav>
<<<<<<< HEAD
    <h2><a href="index.html">Home</a></h2><h3>Modules</h3><ul><li><a href="module-lib_blockchains.html">lib/blockchains</a></li><li><a href="module-lib_blockchains_bitcoin.html">lib/blockchains/bitcoin</a></li><li><a href="module-lib_blockchains_bitcoin_accounts.html">lib/blockchains/bitcoin/accounts</a></li><li><a href="module-lib_blockchains_bitcoin_common.html">lib/blockchains/bitcoin/common</a></li><li><a href="module-lib_blockchains_bitcoin_listener.html">lib/blockchains/bitcoin/listener</a></li><li><a href="module-lib_blockchains_bitcoin_rpc.html">lib/blockchains/bitcoin/rpc</a></li><li><a href="module-lib_blockchains_bitcoin_transactions.html">lib/blockchains/bitcoin/transactions</a></li><li><a href="module-lib_blockchains_bitcoin_utxo.html">lib/blockchains/bitcoin/utxo</a></li><li><a href="module-lib_blockchains_ethereum.html">lib/blockchains/ethereum</a></li><li><a href="module-lib_common_arrays.html">lib/common/arrays</a></li><li><a href="module-lib_common_crypto.html">lib/common/crypto</a></li><li><a href="module-lib_common_errors.html">lib/common/errors</a></li><li><a href="module-lib_common_httpres.html">lib/common/httpres</a></li><li><a href="module-lib_common_logger.html">lib/common/logger</a></li><li><a href="module-lib_common_objects.html">lib/common/objects</a></li><li><a href="module-lib_common_processing.html">lib/common/processing</a></li><li><a href="module-lib_common_protocol.html">lib/common/protocol</a></li><li><a href="module-lib_config.html">lib/config</a></li><li><a href="module-lib_datastores.html">lib/datastores</a></li><li><a href="module-lib_datastores_mongodb.html">lib/datastores/mongodb</a></li><li><a href="module-lib_datastores_rest.html">lib/datastores/rest</a></li><li><a href="module-lib_operations_blockchains.html">lib/operations/blockchains</a></li><li><a href="module-lib_operations_messages.html">lib/operations/messages</a></li><li><a href="module-lib_operations_originators.html">lib/operations/originators</a></li><li><a href="module-lib_operations_queue.html">lib/operations/queue</a></li><li><a href="module-lib_operations_signatures.html">lib/operations/signatures</a></li><li><a href="module-lib_operations_tokens.html">lib/operations/tokens</a></li><li><a href="module-lib_protocol_authenticate.html">lib/protocol/authenticate</a></li><li><a href="module-lib_protocol_codec.html">lib/protocol/codec</a></li><li><a href="module-lib_protocol_config.html">lib/protocol/config</a></li><li><a href="module-lib_protocol_crypto.html">lib/protocol/crypto</a></li><li><a href="module-lib_protocol_events.html">lib/protocol/events</a></li><li><a href="module-lib_protocol_management.html">lib/protocol/management</a></li><li><a href="module-lib_protocol_receive.html">lib/protocol/receive</a></li><li><a href="module-lib_protocol_references.html">lib/protocol/references</a></li><li><a href="module-lib_protocol_retrieve.html">lib/protocol/retrieve</a></li><li><a href="module-lib_protocol_state.html">lib/protocol/state</a></li><li><a href="module-lib_protocol_transmit.html">lib/protocol/transmit</a></li><li><a href="module-lib_server.html">lib/server</a></li></ul><h3>Classes</h3><ul><li><a href="module-lib_common_errors-DomainError.html">DomainError</a></li><li><a href="module-lib_common_errors-ProcessingError.html">ProcessingError</a></li><li><a href="module-lib_common_errors-ProtocolError.html">ProtocolError</a></li></ul><h3>Tutorials</h3><ul><li><a href="tutorial-configuration.html">configuration</a></li><li><a href="tutorial-errors.html">errors</a></li><li><a href="tutorial-ethereum.html">ethereum</a></li><li><a href="tutorial-events.html">events</a></li><li><a href="tutorial-installation.html">installation</a></li><li><a href="tutorial-logging.html">logging</a></li><li><a href="tutorial-modules.html">modules</a></li><li><a href="tutorial-openapi.html">openapi</a></li><li><a href="tutorial-protocol.html">protocol</a></li><li><a href="tutorial-state.html">state</a></li><li><a href="tutorial-static.html">static</a></li></ul>
=======
    <h2><a href="index.html">Home</a></h2><h3>Modules</h3><ul><li><a href="module-lib_blockchains.html">lib/blockchains</a></li><li><a href="module-lib_blockchains_common.html">lib/blockchains/common</a></li><li><a href="module-lib_blockchains_ethereum.html">lib/blockchains/ethereum</a></li><li><a href="module-lib_blockchains_ethereum_accounts.html">lib/blockchains/ethereum/accounts</a></li><li><a href="module-lib_blockchains_ethereum_listener.html">lib/blockchains/ethereum/listener</a></li><li><a href="module-lib_blockchains_ethereum_rpc.html">lib/blockchains/ethereum/rpc</a></li><li><a href="module-lib_blockchains_ethereum_transactions.html">lib/blockchains/ethereum/transactions</a></li><li><a href="module-lib_common_arrays.html">lib/common/arrays</a></li><li><a href="module-lib_common_crypto.html">lib/common/crypto</a></li><li><a href="module-lib_common_errors.html">lib/common/errors</a></li><li><a href="module-lib_common_httpres.html">lib/common/httpres</a></li><li><a href="module-lib_common_logger.html">lib/common/logger</a></li><li><a href="module-lib_common_objects.html">lib/common/objects</a></li><li><a href="module-lib_common_processing.html">lib/common/processing</a></li><li><a href="module-lib_common_protocol.html">lib/common/protocol</a></li><li><a href="module-lib_config.html">lib/config</a></li><li><a href="module-lib_datastores.html">lib/datastores</a></li><li><a href="module-lib_datastores_mongodb.html">lib/datastores/mongodb</a></li><li><a href="module-lib_datastores_rest.html">lib/datastores/rest</a></li><li><a href="module-lib_operations_blockchains.html">lib/operations/blockchains</a></li><li><a href="module-lib_operations_messages.html">lib/operations/messages</a></li><li><a href="module-lib_operations_originators.html">lib/operations/originators</a></li><li><a href="module-lib_operations_queue.html">lib/operations/queue</a></li><li><a href="module-lib_operations_signatures.html">lib/operations/signatures</a></li><li><a href="module-lib_operations_tokens.html">lib/operations/tokens</a></li><li><a href="module-lib_protocol_authenticate.html">lib/protocol/authenticate</a></li><li><a href="module-lib_protocol_codec.html">lib/protocol/codec</a></li><li><a href="module-lib_protocol_config.html">lib/protocol/config</a></li><li><a href="module-lib_protocol_crypto.html">lib/protocol/crypto</a></li><li><a href="module-lib_protocol_events.html">lib/protocol/events</a></li><li><a href="module-lib_protocol_management.html">lib/protocol/management</a></li><li><a href="module-lib_protocol_receive.html">lib/protocol/receive</a></li><li><a href="module-lib_protocol_references.html">lib/protocol/references</a></li><li><a href="module-lib_protocol_retrieve.html">lib/protocol/retrieve</a></li><li><a href="module-lib_protocol_state.html">lib/protocol/state</a></li><li><a href="module-lib_protocol_transmit.html">lib/protocol/transmit</a></li><li><a href="module-lib_server.html">lib/server</a></li></ul><h3>Classes</h3><ul><li><a href="module-lib_common_errors-DomainError.html">DomainError</a></li><li><a href="module-lib_common_errors-ProcessingError.html">ProcessingError</a></li><li><a href="module-lib_common_errors-ProtocolError.html">ProtocolError</a></li></ul><h3>Tutorials</h3><ul><li><a href="tutorial-configuration.html">configuration</a></li><li><a href="tutorial-errors.html">errors</a></li><li><a href="tutorial-ethereum.html">ethereum</a></li><li><a href="tutorial-events.html">events</a></li><li><a href="tutorial-installation.html">installation</a></li><li><a href="tutorial-logging.html">logging</a></li><li><a href="tutorial-modules.html">modules</a></li><li><a href="tutorial-openapi.html">openapi</a></li><li><a href="tutorial-protocol.html">protocol</a></li><li><a href="tutorial-state.html">state</a></li><li><a href="tutorial-static.html">static</a></li></ul>
>>>>>>> afbef63e
</nav>

<br class="clear">

<footer>
<<<<<<< HEAD
    Documentation generated by <a href="https://github.com/jsdoc/jsdoc">JSDoc 3.6.7</a> on Thu Aug 19 2021 04:16:12 GMT+0200 (Central European Summer Time)
=======
    Documentation generated by <a href="https://github.com/jsdoc/jsdoc">JSDoc 3.6.7</a> on Wed Sep 15 2021 05:18:04 GMT+0200 (Central European Summer Time)
>>>>>>> afbef63e
</footer>

<script> prettyPrint(); </script>
<script src="scripts/linenumber.js"> </script>
</body>
</html><|MERGE_RESOLUTION|>--- conflicted
+++ resolved
@@ -2209,6 +2209,189 @@
     
 
     
+    <h4 class="name" id="~result"><span class="type-signature"></span>result<span class="signature">(blockchain, privateKey, callback)</span><span class="type-signature"></span></h4>
+    
+
+    
+
+
+
+<div class="description">
+    <p>Creates blockchain account</p>
+</div>
+
+
+
+
+
+
+
+
+
+    <h5>Parameters:</h5>
+    
+
+<table class="params">
+    <thead>
+    <tr>
+        
+        <th>Name</th>
+        
+
+        <th>Type</th>
+
+        
+
+        
+
+        <th class="last">Description</th>
+    </tr>
+    </thead>
+
+    <tbody>
+    
+
+        <tr>
+            
+                <td class="name"><code>blockchain</code></td>
+            
+
+            <td class="type">
+            
+                
+<span class="param-type">string</span>
+
+
+            
+            </td>
+
+            
+
+            
+
+            <td class="description last"><p>the blockchain for which account needs to be created</p></td>
+        </tr>
+
+    
+
+        <tr>
+            
+                <td class="name"><code>privateKey</code></td>
+            
+
+            <td class="type">
+            
+                
+<span class="param-type">string</span>
+
+
+            
+            </td>
+
+            
+
+            
+
+            <td class="description last"><p>hexadecimal encoded private key</p></td>
+        </tr>
+
+    
+
+        <tr>
+            
+                <td class="name"><code>callback</code></td>
+            
+
+            <td class="type">
+            
+                
+<span class="param-type">blockchainCreateAccountCb</span>
+
+
+            
+            </td>
+
+            
+
+            
+
+            <td class="description last"><p>function to be called upon completion</p></td>
+        </tr>
+
+    
+    </tbody>
+</table>
+
+
+
+
+
+
+<dl class="details">
+
+    
+
+    
+
+    
+
+    
+
+    
+
+    
+
+    
+
+    
+
+    
+
+    
+
+    
+
+    
+
+    
+    <dt class="tag-source">Source:</dt>
+    <dd class="tag-source"><ul class="dummy"><li>
+        <a href="blockchains.js.html">blockchains.js</a>, <a href="blockchains.js.html#line399">line 399</a>
+    </li></ul></dd>
+    
+
+    
+
+    
+
+    
+</dl>
+
+
+
+
+
+
+
+
+
+
+
+
+
+
+
+
+
+
+
+
+            
+                
+
+    
+
+    
     <h4 class="name" id="~result"><span class="type-signature"></span>result<span class="signature">(account, address, blockchain, callback)</span><span class="type-signature"></span></h4>
     
 
@@ -2379,11 +2562,7 @@
     
     <dt class="tag-source">Source:</dt>
     <dd class="tag-source"><ul class="dummy"><li>
-<<<<<<< HEAD
-        <a href="blockchains.js.html">blockchains.js</a>, <a href="blockchains.js.html#line452">line 452</a>
-=======
-        <a href="blockchains.js.html">blockchains.js</a>, <a href="blockchains.js.html#line399">line 399</a>
->>>>>>> afbef63e
+        <a href="blockchains.js.html">blockchains.js</a>, <a href="blockchains.js.html#line432">line 432</a>
     </li></ul></dd>
     
 
@@ -2566,11 +2745,7 @@
     
     <dt class="tag-source">Source:</dt>
     <dd class="tag-source"><ul class="dummy"><li>
-<<<<<<< HEAD
-        <a href="blockchains.js.html">blockchains.js</a>, <a href="blockchains.js.html#line493">line 493</a>
-=======
-        <a href="blockchains.js.html">blockchains.js</a>, <a href="blockchains.js.html#line432">line 432</a>
->>>>>>> afbef63e
+        <a href="blockchains.js.html">blockchains.js</a>, <a href="blockchains.js.html#line467">line 467</a>
     </li></ul></dd>
     
 
@@ -2601,221 +2776,26 @@
 
 
             
-                
-
-    
-
-    
-    <h4 class="name" id="~result"><span class="type-signature"></span>result<span class="signature">(blockchain, privateKey, callback)</span><span class="type-signature"></span></h4>
-    
-
-    
-
-
-
-<div class="description">
-    <p>Creates blockchain account</p>
+    
+
+    
+</article>
+
+</section>
+
+
+
+
 </div>
 
-
-
-
-
-
-
-
-
-    <h5>Parameters:</h5>
-    
-
-<table class="params">
-    <thead>
-    <tr>
-        
-        <th>Name</th>
-        
-
-        <th>Type</th>
-
-        
-
-        
-
-        <th class="last">Description</th>
-    </tr>
-    </thead>
-
-    <tbody>
-    
-
-        <tr>
-            
-                <td class="name"><code>blockchain</code></td>
-            
-
-            <td class="type">
-            
-                
-<span class="param-type">string</span>
-
-
-            
-            </td>
-
-            
-
-            
-
-            <td class="description last"><p>the blockchain for which account needs to be created</p></td>
-        </tr>
-
-    
-
-        <tr>
-            
-                <td class="name"><code>privateKey</code></td>
-            
-
-            <td class="type">
-            
-                
-<span class="param-type">string</span>
-
-
-            
-            </td>
-
-            
-
-            
-
-            <td class="description last"><p>hexadecimal encoded private key</p></td>
-        </tr>
-
-    
-
-        <tr>
-            
-                <td class="name"><code>callback</code></td>
-            
-
-            <td class="type">
-            
-                
-<span class="param-type">blockchainCreateAccountCb</span>
-
-
-            
-            </td>
-
-            
-
-            
-
-            <td class="description last"><p>function to be called upon completion</p></td>
-        </tr>
-
-    
-    </tbody>
-</table>
-
-
-
-
-
-
-<dl class="details">
-
-    
-
-    
-
-    
-
-    
-
-    
-
-    
-
-    
-
-    
-
-    
-
-    
-
-    
-
-    
-
-    
-    <dt class="tag-source">Source:</dt>
-    <dd class="tag-source"><ul class="dummy"><li>
-<<<<<<< HEAD
-        <a href="blockchains.js.html">blockchains.js</a>, <a href="blockchains.js.html#line419">line 419</a>
-=======
-        <a href="blockchains.js.html">blockchains.js</a>, <a href="blockchains.js.html#line467">line 467</a>
->>>>>>> afbef63e
-    </li></ul></dd>
-    
-
-    
-
-    
-
-    
-</dl>
-
-
-
-
-
-
-
-
-
-
-
-
-
-
-
-
-
-
-
-
-            
-    
-
-    
-</article>
-
-</section>
-
-
-
-
-</div>
-
 <nav>
-<<<<<<< HEAD
-    <h2><a href="index.html">Home</a></h2><h3>Modules</h3><ul><li><a href="module-lib_blockchains.html">lib/blockchains</a></li><li><a href="module-lib_blockchains_bitcoin.html">lib/blockchains/bitcoin</a></li><li><a href="module-lib_blockchains_bitcoin_accounts.html">lib/blockchains/bitcoin/accounts</a></li><li><a href="module-lib_blockchains_bitcoin_common.html">lib/blockchains/bitcoin/common</a></li><li><a href="module-lib_blockchains_bitcoin_listener.html">lib/blockchains/bitcoin/listener</a></li><li><a href="module-lib_blockchains_bitcoin_rpc.html">lib/blockchains/bitcoin/rpc</a></li><li><a href="module-lib_blockchains_bitcoin_transactions.html">lib/blockchains/bitcoin/transactions</a></li><li><a href="module-lib_blockchains_bitcoin_utxo.html">lib/blockchains/bitcoin/utxo</a></li><li><a href="module-lib_blockchains_ethereum.html">lib/blockchains/ethereum</a></li><li><a href="module-lib_common_arrays.html">lib/common/arrays</a></li><li><a href="module-lib_common_crypto.html">lib/common/crypto</a></li><li><a href="module-lib_common_errors.html">lib/common/errors</a></li><li><a href="module-lib_common_httpres.html">lib/common/httpres</a></li><li><a href="module-lib_common_logger.html">lib/common/logger</a></li><li><a href="module-lib_common_objects.html">lib/common/objects</a></li><li><a href="module-lib_common_processing.html">lib/common/processing</a></li><li><a href="module-lib_common_protocol.html">lib/common/protocol</a></li><li><a href="module-lib_config.html">lib/config</a></li><li><a href="module-lib_datastores.html">lib/datastores</a></li><li><a href="module-lib_datastores_mongodb.html">lib/datastores/mongodb</a></li><li><a href="module-lib_datastores_rest.html">lib/datastores/rest</a></li><li><a href="module-lib_operations_blockchains.html">lib/operations/blockchains</a></li><li><a href="module-lib_operations_messages.html">lib/operations/messages</a></li><li><a href="module-lib_operations_originators.html">lib/operations/originators</a></li><li><a href="module-lib_operations_queue.html">lib/operations/queue</a></li><li><a href="module-lib_operations_signatures.html">lib/operations/signatures</a></li><li><a href="module-lib_operations_tokens.html">lib/operations/tokens</a></li><li><a href="module-lib_protocol_authenticate.html">lib/protocol/authenticate</a></li><li><a href="module-lib_protocol_codec.html">lib/protocol/codec</a></li><li><a href="module-lib_protocol_config.html">lib/protocol/config</a></li><li><a href="module-lib_protocol_crypto.html">lib/protocol/crypto</a></li><li><a href="module-lib_protocol_events.html">lib/protocol/events</a></li><li><a href="module-lib_protocol_management.html">lib/protocol/management</a></li><li><a href="module-lib_protocol_receive.html">lib/protocol/receive</a></li><li><a href="module-lib_protocol_references.html">lib/protocol/references</a></li><li><a href="module-lib_protocol_retrieve.html">lib/protocol/retrieve</a></li><li><a href="module-lib_protocol_state.html">lib/protocol/state</a></li><li><a href="module-lib_protocol_transmit.html">lib/protocol/transmit</a></li><li><a href="module-lib_server.html">lib/server</a></li></ul><h3>Classes</h3><ul><li><a href="module-lib_common_errors-DomainError.html">DomainError</a></li><li><a href="module-lib_common_errors-ProcessingError.html">ProcessingError</a></li><li><a href="module-lib_common_errors-ProtocolError.html">ProtocolError</a></li></ul><h3>Tutorials</h3><ul><li><a href="tutorial-configuration.html">configuration</a></li><li><a href="tutorial-errors.html">errors</a></li><li><a href="tutorial-ethereum.html">ethereum</a></li><li><a href="tutorial-events.html">events</a></li><li><a href="tutorial-installation.html">installation</a></li><li><a href="tutorial-logging.html">logging</a></li><li><a href="tutorial-modules.html">modules</a></li><li><a href="tutorial-openapi.html">openapi</a></li><li><a href="tutorial-protocol.html">protocol</a></li><li><a href="tutorial-state.html">state</a></li><li><a href="tutorial-static.html">static</a></li></ul>
-=======
-    <h2><a href="index.html">Home</a></h2><h3>Modules</h3><ul><li><a href="module-lib_blockchains.html">lib/blockchains</a></li><li><a href="module-lib_blockchains_common.html">lib/blockchains/common</a></li><li><a href="module-lib_blockchains_ethereum.html">lib/blockchains/ethereum</a></li><li><a href="module-lib_blockchains_ethereum_accounts.html">lib/blockchains/ethereum/accounts</a></li><li><a href="module-lib_blockchains_ethereum_listener.html">lib/blockchains/ethereum/listener</a></li><li><a href="module-lib_blockchains_ethereum_rpc.html">lib/blockchains/ethereum/rpc</a></li><li><a href="module-lib_blockchains_ethereum_transactions.html">lib/blockchains/ethereum/transactions</a></li><li><a href="module-lib_common_arrays.html">lib/common/arrays</a></li><li><a href="module-lib_common_crypto.html">lib/common/crypto</a></li><li><a href="module-lib_common_errors.html">lib/common/errors</a></li><li><a href="module-lib_common_httpres.html">lib/common/httpres</a></li><li><a href="module-lib_common_logger.html">lib/common/logger</a></li><li><a href="module-lib_common_objects.html">lib/common/objects</a></li><li><a href="module-lib_common_processing.html">lib/common/processing</a></li><li><a href="module-lib_common_protocol.html">lib/common/protocol</a></li><li><a href="module-lib_config.html">lib/config</a></li><li><a href="module-lib_datastores.html">lib/datastores</a></li><li><a href="module-lib_datastores_mongodb.html">lib/datastores/mongodb</a></li><li><a href="module-lib_datastores_rest.html">lib/datastores/rest</a></li><li><a href="module-lib_operations_blockchains.html">lib/operations/blockchains</a></li><li><a href="module-lib_operations_messages.html">lib/operations/messages</a></li><li><a href="module-lib_operations_originators.html">lib/operations/originators</a></li><li><a href="module-lib_operations_queue.html">lib/operations/queue</a></li><li><a href="module-lib_operations_signatures.html">lib/operations/signatures</a></li><li><a href="module-lib_operations_tokens.html">lib/operations/tokens</a></li><li><a href="module-lib_protocol_authenticate.html">lib/protocol/authenticate</a></li><li><a href="module-lib_protocol_codec.html">lib/protocol/codec</a></li><li><a href="module-lib_protocol_config.html">lib/protocol/config</a></li><li><a href="module-lib_protocol_crypto.html">lib/protocol/crypto</a></li><li><a href="module-lib_protocol_events.html">lib/protocol/events</a></li><li><a href="module-lib_protocol_management.html">lib/protocol/management</a></li><li><a href="module-lib_protocol_receive.html">lib/protocol/receive</a></li><li><a href="module-lib_protocol_references.html">lib/protocol/references</a></li><li><a href="module-lib_protocol_retrieve.html">lib/protocol/retrieve</a></li><li><a href="module-lib_protocol_state.html">lib/protocol/state</a></li><li><a href="module-lib_protocol_transmit.html">lib/protocol/transmit</a></li><li><a href="module-lib_server.html">lib/server</a></li></ul><h3>Classes</h3><ul><li><a href="module-lib_common_errors-DomainError.html">DomainError</a></li><li><a href="module-lib_common_errors-ProcessingError.html">ProcessingError</a></li><li><a href="module-lib_common_errors-ProtocolError.html">ProtocolError</a></li></ul><h3>Tutorials</h3><ul><li><a href="tutorial-configuration.html">configuration</a></li><li><a href="tutorial-errors.html">errors</a></li><li><a href="tutorial-ethereum.html">ethereum</a></li><li><a href="tutorial-events.html">events</a></li><li><a href="tutorial-installation.html">installation</a></li><li><a href="tutorial-logging.html">logging</a></li><li><a href="tutorial-modules.html">modules</a></li><li><a href="tutorial-openapi.html">openapi</a></li><li><a href="tutorial-protocol.html">protocol</a></li><li><a href="tutorial-state.html">state</a></li><li><a href="tutorial-static.html">static</a></li></ul>
->>>>>>> afbef63e
+    <h2><a href="index.html">Home</a></h2><h3>Modules</h3><ul><li><a href="module-lib_blockchains.html">lib/blockchains</a></li><li><a href="module-lib_blockchains_bitcoin.html">lib/blockchains/bitcoin</a></li><li><a href="module-lib_blockchains_bitcoin_accounts.html">lib/blockchains/bitcoin/accounts</a></li><li><a href="module-lib_blockchains_bitcoin_common.html">lib/blockchains/bitcoin/common</a></li><li><a href="module-lib_blockchains_bitcoin_listener.html">lib/blockchains/bitcoin/listener</a></li><li><a href="module-lib_blockchains_bitcoin_rpc.html">lib/blockchains/bitcoin/rpc</a></li><li><a href="module-lib_blockchains_bitcoin_transactions.html">lib/blockchains/bitcoin/transactions</a></li><li><a href="module-lib_blockchains_bitcoin_utxo.html">lib/blockchains/bitcoin/utxo</a></li><li><a href="module-lib_blockchains_common.html">lib/blockchains/common</a></li><li><a href="module-lib_blockchains_ethereum.html">lib/blockchains/ethereum</a></li><li><a href="module-lib_blockchains_ethereum_accounts.html">lib/blockchains/ethereum/accounts</a></li><li><a href="module-lib_blockchains_ethereum_listener.html">lib/blockchains/ethereum/listener</a></li><li><a href="module-lib_blockchains_ethereum_rpc.html">lib/blockchains/ethereum/rpc</a></li><li><a href="module-lib_blockchains_ethereum_transactions.html">lib/blockchains/ethereum/transactions</a></li><li><a href="module-lib_common_arrays.html">lib/common/arrays</a></li><li><a href="module-lib_common_crypto.html">lib/common/crypto</a></li><li><a href="module-lib_common_errors.html">lib/common/errors</a></li><li><a href="module-lib_common_httpres.html">lib/common/httpres</a></li><li><a href="module-lib_common_logger.html">lib/common/logger</a></li><li><a href="module-lib_common_objects.html">lib/common/objects</a></li><li><a href="module-lib_common_processing.html">lib/common/processing</a></li><li><a href="module-lib_common_protocol.html">lib/common/protocol</a></li><li><a href="module-lib_config.html">lib/config</a></li><li><a href="module-lib_datastores.html">lib/datastores</a></li><li><a href="module-lib_datastores_mongodb.html">lib/datastores/mongodb</a></li><li><a href="module-lib_datastores_rest.html">lib/datastores/rest</a></li><li><a href="module-lib_operations_blockchains.html">lib/operations/blockchains</a></li><li><a href="module-lib_operations_messages.html">lib/operations/messages</a></li><li><a href="module-lib_operations_originators.html">lib/operations/originators</a></li><li><a href="module-lib_operations_queue.html">lib/operations/queue</a></li><li><a href="module-lib_operations_signatures.html">lib/operations/signatures</a></li><li><a href="module-lib_operations_tokens.html">lib/operations/tokens</a></li><li><a href="module-lib_protocol_authenticate.html">lib/protocol/authenticate</a></li><li><a href="module-lib_protocol_codec.html">lib/protocol/codec</a></li><li><a href="module-lib_protocol_config.html">lib/protocol/config</a></li><li><a href="module-lib_protocol_crypto.html">lib/protocol/crypto</a></li><li><a href="module-lib_protocol_events.html">lib/protocol/events</a></li><li><a href="module-lib_protocol_management.html">lib/protocol/management</a></li><li><a href="module-lib_protocol_receive.html">lib/protocol/receive</a></li><li><a href="module-lib_protocol_references.html">lib/protocol/references</a></li><li><a href="module-lib_protocol_retrieve.html">lib/protocol/retrieve</a></li><li><a href="module-lib_protocol_state.html">lib/protocol/state</a></li><li><a href="module-lib_protocol_transmit.html">lib/protocol/transmit</a></li><li><a href="module-lib_server.html">lib/server</a></li></ul><h3>Classes</h3><ul><li><a href="module-lib_common_errors-DomainError.html">DomainError</a></li><li><a href="module-lib_common_errors-ProcessingError.html">ProcessingError</a></li><li><a href="module-lib_common_errors-ProtocolError.html">ProtocolError</a></li></ul><h3>Tutorials</h3><ul><li><a href="tutorial-configuration.html">configuration</a></li><li><a href="tutorial-errors.html">errors</a></li><li><a href="tutorial-ethereum.html">ethereum</a></li><li><a href="tutorial-events.html">events</a></li><li><a href="tutorial-installation.html">installation</a></li><li><a href="tutorial-logging.html">logging</a></li><li><a href="tutorial-modules.html">modules</a></li><li><a href="tutorial-openapi.html">openapi</a></li><li><a href="tutorial-protocol.html">protocol</a></li><li><a href="tutorial-state.html">state</a></li><li><a href="tutorial-static.html">static</a></li></ul>
 </nav>
 
 <br class="clear">
 
 <footer>
-<<<<<<< HEAD
-    Documentation generated by <a href="https://github.com/jsdoc/jsdoc">JSDoc 3.6.7</a> on Thu Aug 19 2021 04:16:12 GMT+0200 (Central European Summer Time)
-=======
-    Documentation generated by <a href="https://github.com/jsdoc/jsdoc">JSDoc 3.6.7</a> on Wed Sep 15 2021 05:18:04 GMT+0200 (Central European Summer Time)
->>>>>>> afbef63e
+    Documentation generated by <a href="https://github.com/jsdoc/jsdoc">JSDoc 3.6.7</a> on Fri Sep 17 2021 03:46:17 GMT+0200 (Central European Summer Time)
 </footer>
 
 <script> prettyPrint(); </script>
